--- conflicted
+++ resolved
@@ -1145,7 +1145,6 @@
    EXPECT_EQ( isInit, true );
 }
 
-<<<<<<< HEAD
 TEST_F( CouplingSchemeTest, two_meshes_with_auto_case )
 {
    tribol::IndexT mesh_id1 = 0;
@@ -1177,8 +1176,6 @@
    EXPECT_EQ( isInit, true );
 }
 
-=======
->>>>>>> 99068de1
 int main(int argc, char* argv[])
 {
   int result = 0;
