--- conflicted
+++ resolved
@@ -232,13 +232,8 @@
                         gaps,
                         pressures);
 
-<<<<<<< HEAD
    RealT dt = 1.0;
-   err = Update( dt );
-=======
-   double dt = 1.0;
    int err = Update( dt );
->>>>>>> c4fbda66
 
    EXPECT_EQ(err, 0);
 
@@ -350,13 +345,8 @@
                         gaps,
                         pressures);
 
-<<<<<<< HEAD
    RealT dt = 1.0;
-   err = Update( dt );
-=======
-   double dt = 1.0;
    int err = Update( dt );
->>>>>>> c4fbda66
 
    EXPECT_EQ(err, 0);
 
@@ -468,13 +458,8 @@
                         gaps,
                         pressures);
 
-<<<<<<< HEAD
    RealT dt = 1.0;
-   err = Update( dt );
-=======
-   double dt = 1.0;
    int err = Update( dt );
->>>>>>> c4fbda66
 
    EXPECT_EQ(err, 0);
 
