--- conflicted
+++ resolved
@@ -86,13 +86,9 @@
   double mu = 100000.0;
   // kinematic penalty parameter (only for constant penalty)
   // the kinematic constant penalty is chosen here to match the kinematic element penalty
-<<<<<<< HEAD
-  double p_kine = (lambda + 2.0 / 3.0 * mu) * std::pow(2.0, ref_levels - 1);
+  double p_kine = (lambda + 2.0 / 3.0 * mu) / (1.0 / std::pow(2.0, ref_levels));
   // device configuration string (see mfem::Device::Configure())
   std::string device_config = "cpu";
-=======
-  double p_kine = (lambda + 2.0 / 3.0 * mu) / (1.0 / std::pow(2.0, ref_levels));
->>>>>>> ac97a42c
 
   // parse command line options
   axom::CLI::App app { "mfem_common_plane" };
