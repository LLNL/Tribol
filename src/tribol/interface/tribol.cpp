// Copyright (c) 2017-2023, Lawrence Livermore National Security, LLC and
// other Tribol Project Developers. See the top-level LICENSE file for details.
//
// SPDX-License-Identifier: (MIT)

#include "tribol.hpp"

// Tribol includes
#include "tribol/common/Parameters.hpp"
#include "tribol/types.hpp"

#include "tribol/mesh/CouplingScheme.hpp"
#include "tribol/mesh/CouplingSchemeManager.hpp"
#include "tribol/mesh/MethodCouplingData.hpp"
#include "tribol/mesh/MeshManager.hpp"
#include "tribol/mesh/MfemData.hpp"
#include "tribol/mesh/InterfacePairs.hpp"

#include "tribol/geom/ContactPlane.hpp"
#include "tribol/geom/ContactPlaneManager.hpp"
#include "tribol/geom/GeomUtilities.hpp"

#include "tribol/physics/Physics.hpp"

#include "tribol/search/InterfacePairFinder.hpp"

#include "tribol/utils/Math.hpp"

// Axom includes
#include "axom/core.hpp"
#include "axom/slic.hpp"

// C/C++ includes
#include <string>
#include <unordered_map>
#include <fstream>

//------------------------------------------------------------------------------
// Interface Implementation
//------------------------------------------------------------------------------
namespace tribol
{

namespace internal
{

/*!
 * \brief Sets various default parameters
 */
void set_defaults()
{
   parameters_t & parameters = parameters_t::getInstance();

   //////////////////////////////
   // visualization parameters //
   //////////////////////////////
   parameters.vis_cycle_incr               = 100;    // default contact output every 100 cycles
   parameters.vis_type                     = VIS_OVERLAPS;
   parameters.output_directory             = "";

   ///////////////////////////////////////
   // computational geometry parameters //
   ///////////////////////////////////////
   parameters.overlap_area_frac            = 1.E-8;  // note: API supports setting this
   parameters.gap_tol_ratio                = 1.e-12; // numerically "zero". Note: API doesn't support setting this
   parameters.gap_separation_ratio         = 0.75;   // applied to the face-radius for geometry filtering. API doesn't support setting this
   parameters.gap_tied_tol                 = 0.1;    // tolerance for how much separation can occur before opposing faces are let go
   parameters.len_collapse_ratio           = 1.E-8;
   parameters.projection_ratio             = 1.E-10;
   parameters.auto_contact_pen_frac        = 0.95;   // max allowable interpenetration as percent of element thickness for contact candidacy 
   parameters.timestep_pen_frac            = 3.e-1;  // max allowable interpenetration as percent of element thickness prior to triggering timestep vote (not exposed to API) 
   parameters.enable_timestep_vote         = false;  // true if host-code wants to receive tribol timestep vote
   
   // Interpenetration check for auto-contact. If true, this will check a full-overlap 
   // face-pair configuration in the computational geoemtry routines to preclude 
   // auto-contact of opposite sides of thin structures/plates. If the full-overlap 
   // interpenetration kinematic gap is more than the smallest thickness of the 
   // constituent face elements, then we don't consider the face-pair a contact candidate.
   // Note, auto-contact will require registration of element thicknesses.
   parameters.auto_interpen_check           = false; // true if the auto-contact interpenetration check is used for interpenetrating face-pairs.

}

} /* end namepsace internal */

//------------------------------------------------------------------------------
void initialize( integer dimension, CommType comm )
{
   // sanity checks
   SLIC_ASSERT( (dimension==2) || (dimension==3) );
   SLIC_ASSERT( comm != TRIBOL_COMM_NULL );

   parameters_t & parameters = parameters_t::getInstance();
   parameters.dimension    = dimension;
   parameters.problem_comm = comm;

   internal::set_defaults( );
}

//------------------------------------------------------------------------------
void setPenaltyOptions( int couplingSchemeIndex, PenaltyConstraintType pen_enfrc_option,
                        KinematicPenaltyCalculation kinematic_calc,
                        RatePenaltyCalculation rate_calc )
{
   CouplingSchemeManager& csManager = CouplingSchemeManager::getInstance();

   // check to see if coupling scheme exists
   SLIC_ERROR_ROOT_IF( !csManager.hasCoupling( couplingSchemeIndex ), 
                       "tribol::setPenaltyOptions(): call tribol::registerCouplingScheme() " <<
                       "prior to calling this routine." );

   // get access to coupling scheme
   CouplingScheme* couplingScheme  = csManager.getCoupling(couplingSchemeIndex);

   // get access to struct on coupling scheme holding penalty options
   EnforcementOptions& enforcement_options = couplingScheme->getEnforcementOptions();
   PenaltyEnforcementOptions& penalty_options = enforcement_options.penalty_options;

   // check that penalty enforcement option is valid
   if ( !in_range(pen_enfrc_option, NUM_PENALTY_OPTIONS) )
   {
      SLIC_WARNING_ROOT( "tribol::setPenaltyOptions(): penalty enforcement option not available." );
   }
   else
   {
      penalty_options.constraint_type = pen_enfrc_option;
      penalty_options.constraint_type_set = true;
   }

   // check that kinematic penalty calculation is valid
   if ( !in_range(kinematic_calc, NUM_KINEMATIC_PENALTY_CALCULATION) )
   {
      SLIC_WARNING_ROOT( "tribol::setPenaltyOptions(): kinematic penalty calculation not available." ); 
   }
   else
   {
      penalty_options.kinematic_calculation = kinematic_calc;
      penalty_options.kinematic_calc_set = true;
   }

   // check that the rate penalty calculation is valid
   if ( !in_range(rate_calc, NUM_RATE_PENALTY_CALCULATION) )
   {
      SLIC_WARNING_ROOT( "tribol::setPenaltyOptions(): rate penalty calculation not available." );
   }
   else
   {
      penalty_options.rate_calculation = rate_calc;
      penalty_options.rate_calc_set = true;
   }

} // end setPenaltyOptions()

//------------------------------------------------------------------------------
void setKinematicConstantPenalty( int meshId, double k )
{
   // note, error checking done in the following registration routine
   registerRealElementField( meshId, KINEMATIC_CONSTANT_STIFFNESS, &k ); 

} // end setKinematicConstantPenalty()

//------------------------------------------------------------------------------
void setKinematicElementPenalty( int meshId, 
                                 const double *material_modulus,
                                 const double *element_thickness )
{
   // note, error checking done in the following registration routine
   registerRealElementField( meshId, BULK_MODULUS, material_modulus ); 
   registerRealElementField( meshId, ELEMENT_THICKNESS, element_thickness ); 

} // end setKinematicElementPenalty()

//------------------------------------------------------------------------------
void setRateConstantPenalty( int meshId, double r_k )
{
   // note, error checking done in the following registration routine
   registerRealElementField( meshId, RATE_CONSTANT_STIFFNESS, &r_k );

} // end setRateConstantPenalty()

//------------------------------------------------------------------------------
void setRatePercentPenalty( int meshId, double r_p )
{
   // note, error checking done in the following registration routine
   registerRealElementField( meshId, RATE_PERCENT_STIFFNESS, &r_p );

} // end setRatePercentPenalty()

//------------------------------------------------------------------------------
void setAutoContactPenScale( double scale )
{
   parameters_t & parameters = parameters_t::getInstance();

   // check for strict positivity of the input parameter
   SLIC_WARNING_ROOT_IF(scale<0., "tribol::setAutoContactPenScale(): " << 
                        "input for the auto-contact length scale factor must be positive.");

   parameters.auto_contact_pen_frac = scale;

} // end setAutoContactPenScale()

//------------------------------------------------------------------------------
void setTimestepPenFrac( double frac )
{
   parameters_t & parameters = parameters_t::getInstance();
   if (frac <= 0.)
   {
      // Don't set the timestep_pen_frac. This will use default
      return;
   }

   parameters.timestep_pen_frac = frac;

} // end setTimestepPenFrac()

//------------------------------------------------------------------------------
void setContactAreaFrac( double frac )
{
   parameters_t & parameters = parameters_t::getInstance();
   if (frac < 1.e-12)
   {
      SLIC_DEBUG_ROOT("tribol::setContactAreaFrac(): area fraction too small or negative; " << 
                      "setting to default 1.e-8.");
      frac = 1.e-8;
   }
   parameters.overlap_area_frac = frac;
}

//------------------------------------------------------------------------------
void setPenaltyScale( int meshId, double scale )
{
   MeshManager & meshManager = MeshManager::getInstance();

   SLIC_ERROR_ROOT_IF(!meshManager.hasMesh(meshId), 
                      "tribol::setPenaltyScale(): " << 
                      "no mesh with id, " << meshId << "exists.");

   MeshData & mesh = meshManager.GetMeshInstance( meshId );
   if (scale > 1.e-6)
   {
      mesh.m_elemData.m_penalty_scale = scale;
   }
   else
   {
      // still set small penalty to allow for zeroing out kinematic penalty 
      // enforcement allowing for rate only enforcement
      mesh.m_elemData.m_penalty_scale = scale;
      SLIC_WARNING_ROOT("tribol::setPenaltyScale(): input scale factor is " << 
                        "close to zero or negative; kinematic contact may " << 
                        "not be properly enforced.");
   }

} // end setPenaltyScale()

//------------------------------------------------------------------------------
void setLagrangeMultiplierOptions( int couplingSchemeIndex, ImplicitEvalMode evalMode, 
                                   SparseMode sparseMode )
{
   // get access to coupling scheme
   CouplingSchemeManager& csManager = CouplingSchemeManager::getInstance();

   SLIC_ERROR_ROOT_IF( !csManager.hasCoupling( couplingSchemeIndex ), 
                       "tribol::setLagrangeMultiplierOptions(): call tribol::registerCouplingScheme() " <<
                       "prior to calling this routine." );

   CouplingScheme* couplingScheme  = csManager.getCoupling(couplingSchemeIndex);

   // get access to struct on coupling scheme holding penalty options
   EnforcementOptions& enforcement_options = couplingScheme->getEnforcementOptions();
   LagrangeMultiplierImplicitOptions& lm_options = enforcement_options.lm_implicit_options;

   lm_options.eval_mode = evalMode;
   lm_options.sparse_mode = sparseMode;

#ifdef BUILD_REDECOMP

   if (couplingScheme->hasMfemData())
   {
      // MFEM_ELEMENT_DENSE is required to use the MFEM interface
      lm_options.sparse_mode = SparseMode::MFEM_ELEMENT_DENSE;
      if (
         !couplingScheme->hasMfemJacobianData() && (
            lm_options.eval_mode == ImplicitEvalMode::MORTAR_JACOBIAN ||
            lm_options.eval_mode == ImplicitEvalMode::MORTAR_RESIDUAL_JACOBIAN
         )
      )
      {
         couplingScheme->setMfemJacobianData(std::make_unique<MfemJacobianData>(
            *couplingScheme->getMfemMeshData(),
            *couplingScheme->getMfemSubmeshData(),
            couplingScheme->getContactMethod()
         ));
      }
   }

#endif /* BUILD_REDECOMP */

   lm_options.enforcement_option_set = true;

} // end setLagrangeMultiplierOptions()

//------------------------------------------------------------------------------
void setPlotCycleIncrement( double incr )
{
   parameters_t & parameters = parameters_t::getInstance();
   parameters.vis_cycle_incr = incr;
}

//------------------------------------------------------------------------------
void setPlotOptions( enum VisType v_type )
{
   parameters_t & parameters = parameters_t::getInstance();
   parameters.vis_type = v_type;
}

//------------------------------------------------------------------------------
void setOutputDirectory( const std::string& dir)
{
   // Create path if it doesn't already exist
   if(! axom::utilities::filesystem::pathExists(dir) )
   {
     SLIC_INFO_ROOT("Creating output path '" << dir << "'");
     axom::utilities::filesystem::makeDirsForPath(dir);
   }

   parameters_t & parameters = parameters_t::getInstance();
   parameters.output_directory = dir;
}

//------------------------------------------------------------------------------
void setLoggingLevel( int csId, LoggingLevel log_level )
{
   CouplingSchemeManager& csManager = CouplingSchemeManager::getInstance();
   SLIC_ERROR_IF(!csManager.hasCoupling(csId), "tribol::setLoggingLevel(): " << 
                 "invalid CouplingScheme id.");
   CouplingScheme* couplingScheme  = csManager.getCoupling( csId );

   if ( !in_range(static_cast<int>(log_level), 
                  static_cast<int>(tribol::NUM_LOGGING_LEVELS)) )
   {
      SLIC_INFO_ROOT("tribol::setLoggingLevel(): Logging level not an option; " << 
                     "using 'warning' level.");
      couplingScheme->setLoggingLevel( tribol::TRIBOL_WARNING );
   }
   else
   {
      couplingScheme->setLoggingLevel( log_level );
   }
}

//------------------------------------------------------------------------------
void enableTimestepVote( const bool enable )
{
   parameters_t & parameters = parameters_t::getInstance();
   parameters.enable_timestep_vote= enable;
}

//------------------------------------------------------------------------------
void registerMesh( integer meshId,
                   integer numCells,
                   integer lengthNodalData,
                   const IndexType* connectivity,
                   integer elementType,
                   const real* x,
                   const real* y,
                   const real* z )
{
   MeshManager & meshManager = MeshManager::getInstance();
   MeshData & mesh = meshManager.CreateMesh( meshId );

   // check supported element types
   if (static_cast< InterfaceElementType >(elementType) != LINEAR_EDGE && 
       static_cast< InterfaceElementType >(elementType) != LINEAR_TRIANGLE &&
       static_cast< InterfaceElementType >(elementType) != LINEAR_QUAD)
   {
      SLIC_WARNING_ROOT("tribol::registerMesh(): mesh topology not supported " << 
                        "for mesh id, " << meshId << ".");
      mesh.m_isValid = false;
   }

   const int dim = (z == nullptr) ? 2 : 3;

   // check for null pointers on ranks with non-null meshes
   if (numCells > 0)
   {
      if (x == nullptr || y == nullptr)
      {
         SLIC_WARNING_ROOT("tribol::registerMesh(): pointer to x or y-component " << 
                           "mesh coordinate arrays are null pointers " <<
                           " for mesh id, " << meshId << ".");
         mesh.m_isValid = false;
      }

      if (dim == 3)
      {
         if (z == nullptr)
         {
            SLIC_WARNING_ROOT("tribol::registerMesh(): pointer to z-component " << 
                              "mesh coordinates is null for mesh id, " << meshId << ".");
            mesh.m_isValid = false;
         }
      }
   }

   // Setup mesh data; input argument pointers are allowed to be null 
   // since Tribol supports null meshes. This is not uncommon in parallel 
   // contact simulations
   mesh.m_meshId = meshId;
   mesh.m_dim = dim;
   mesh.m_positionX = x;
   mesh.m_positionY = y;
   mesh.m_positionZ = z;
   mesh.m_connectivity = connectivity;
   mesh.m_elementType = static_cast< InterfaceElementType >( elementType );
   mesh.m_lengthNodalData = lengthNodalData;
   mesh.m_numCells = numCells;
  
   // set the number of cells on the mesh element data struct
   mesh.m_elemData.m_numCells = numCells;

   // set the number of nodes on the mesh nodal data struct
   mesh.m_nodalFields.m_numNodes = lengthNodalData;

   // set the number of nodes per cell on the mesh.
<<<<<<< HEAD
   // TODO move this to a setter routine on the mesh data class. SRW
   switch ( mesh.m_elementType )
   {
      case tribol::LINEAR_EDGE:
      {
         mesh.m_numCellNodes = 2;
=======
   switch (mesh.m_elementType)
   {
      case tribol::LINEAR_EDGE:
      {
         mesh.m_numNodesPerCell = 2;
>>>>>>> c4fbda66
         break;
      }
      case tribol::LINEAR_TRIANGLE:
      {
<<<<<<< HEAD
         mesh.m_numCellNodes = 3;
         break;
      }
      case tribol::LINEAR_QUAD:
      {
         mesh.m_numCellNodes = 3;
         break;
      }
   }
=======
         mesh.m_numNodesPerCell = 3;
         break;
      } 
      case tribol::LINEAR_QUAD:
      { 
         mesh.m_numNodesPerCell = 4;
         break;
      }
      default:
         SLIC_ERROR_ROOT("Element type not supported.");
         break;
   } // end switch over element type
>>>>>>> c4fbda66

   // compute the number of unique surface nodes from the connectivity
   // Note: this routine assigns mesh.m_numSurfaceNodes and allocates
   // space for m_sortedSurfaceNodeIds containing list of unique sorted
   // connectivity node ids in ascending order
   if (mesh.m_numCells > 0)
   {
      mesh.sortSurfaceNodeIds();
   }

   if (mesh.m_numCells > 0)
   {
      mesh.allocateArrays(dim);
      initRealArray( mesh.m_nX,   mesh.m_numCells, 0. );
      initRealArray( mesh.m_nY,   mesh.m_numCells, 0. );
      initRealArray( mesh.m_cX,   mesh.m_numCells, 0. );
      initRealArray( mesh.m_cY,   mesh.m_numCells, 0. );
      initRealArray( mesh.m_area, mesh.m_numCells, 0. );
   }

   if (mesh.m_dim == 3 && mesh.m_numCells > 0)
   {
      initRealArray( mesh.m_nZ, mesh.m_numCells, 0. );
      initRealArray( mesh.m_cZ, mesh.m_numCells, 0. );
   }


} // end of registerMesh()

//------------------------------------------------------------------------------
void registerNodalDisplacements( integer meshId,
                                 const real* dx,
                                 const real* dy,
                                 const real* dz )
{
   MeshManager & meshManager = MeshManager::getInstance();

   SLIC_ERROR_ROOT_IF(!meshManager.hasMesh(meshId), "tribol::registerNodalDisplacements(): " << 
                      "no mesh with id, " << meshId << "exists.");

   MeshData & mesh = meshManager.GetMeshInstance( meshId );
   mesh.m_nodalFields.m_is_nodal_displacement_set = true;

   if (dx == nullptr || dy == nullptr)
   {
      mesh.m_nodalFields.m_is_nodal_displacement_set = false;
   }

   if (mesh.m_dim == 3)
   {
      if (dz == nullptr)
      {
         mesh.m_nodalFields.m_is_nodal_displacement_set = false;
      }
   }

   mesh.m_dispX = dx;
   mesh.m_dispY = dy;
   mesh.m_dispZ = dz;

} // end registerNodalDisplacements()

//------------------------------------------------------------------------------
void registerNodalVelocities( integer meshId,
                              const real* vx,
                              const real* vy,
                              const real* vz )
{
   MeshManager & meshManager = MeshManager::getInstance();

   SLIC_ERROR_ROOT_IF(!meshManager.hasMesh(meshId), "tribol::registerNodalVelocities(): " << 
                      "no mesh with id, " << meshId << "exists.");

   MeshData & mesh = meshManager.GetMeshInstance( meshId );
   mesh.m_nodalFields.m_is_velocity_set = true;

   if (vx == nullptr || vy == nullptr)
   {
      mesh.m_nodalFields.m_is_velocity_set = false;
   }
   
   if (mesh.m_dim == 3)
   {
      if (vz == nullptr)
      {
         mesh.m_nodalFields.m_is_velocity_set = false;
      }
   }   

   mesh.m_velX = vx;
   mesh.m_velY = vy;
   mesh.m_velZ = vz;

} // end registerNodalVelocities()

//------------------------------------------------------------------------------
void registerNodalResponse( integer meshId,
                            real* rx,
                            real* ry,
                            real* rz )
{
   MeshManager & meshManager = MeshManager::getInstance();

   SLIC_ERROR_ROOT_IF(!meshManager.hasMesh(meshId), "tribol::registerNodalResponse(): " << 
                      "no mesh with id, " << meshId << "exists.");

   MeshData & mesh = meshManager.GetMeshInstance( meshId );
   mesh.m_nodalFields.m_is_nodal_response_set = true;
   if (rx == nullptr || ry == nullptr)
   {
      mesh.m_nodalFields.m_is_nodal_response_set = false;
   }

   if (mesh.m_dim == 3)
   {
      if (rz == nullptr)
      {
         mesh.m_nodalFields.m_is_nodal_response_set = false;
      }
   }   

   mesh.m_forceX = rx;
   mesh.m_forceY = ry;
   mesh.m_forceZ = rz;

} // end registerNodalResponse()

//------------------------------------------------------------------------------
int getJacobianSparseMatrix( mfem::SparseMatrix ** sMat, int csId )
{

   // note, SLIC_ERROR_ROOT_IF is not used here because it's possible not all ranks 
   // will have method (i.e. mortar) data.
   SLIC_ERROR_IF(*sMat!=nullptr, "tribol::getMfemSparseMatrix(): " << 
                 "sparse matrix pointer not null.");

   CouplingSchemeManager& csManager = CouplingSchemeManager::getInstance();

   SLIC_ERROR_IF(!csManager.hasCoupling(csId), "tribol::getMfemSparseMatrix(): " << 
                 "invalid CouplingScheme id.");

   CouplingScheme* couplingScheme  = csManager.getCoupling( csId );

   switch (couplingScheme->getContactMethod())
   {
      case MORTAR_WEIGHTS:
      case ALIGNED_MORTAR:
      case SINGLE_MORTAR:
      {
         *sMat = static_cast<MortarData*>( couplingScheme->getMethodData() )->getMfemSparseMatrix();
         return 0;
      }
      default:
      {
         SLIC_WARNING("tribol::getMfemSparseMatrix(): interface method does not return matrix data.");
         return 1;
      }
   }
} // end getMfemSparseMatrix()

//------------------------------------------------------------------------------
int getJacobianCSRMatrix( int** I, int** J, real** vals, int csId,
                  int* n_offsets, int* n_nonzero )
{
   // check to make sure input pointers are null
   if ( *I != nullptr || *J != nullptr || *vals != nullptr )
   {
      SLIC_WARNING("tribol::getJacobianCSRMatrix(): input pointers must be null.");
      return 1;
   }

   CouplingSchemeManager& csManager = CouplingSchemeManager::getInstance();

   // Note, SLIC_<>_ROOT macros are not here because it's possible not all ranks will have 
   // method data.
   SLIC_ERROR_IF(!csManager.hasCoupling(csId), "tribol::getJacobianCSRMatrix(): invalid " << 
                 "CouplingScheme id.");

   CouplingScheme* couplingScheme  = csManager.getCoupling( csId );

   switch (couplingScheme->getContactMethod())
   {
      case ALIGNED_MORTAR:
      {
         SLIC_WARNING("tribol::getJacobianCSRMatrix(): CSR format not currently implemented with " <<
                      "ALIGNED_MORTAR. Use MFEM sparse matrix registration.");
         return 1;
      }
      case MORTAR_WEIGHTS:
      {
         static_cast<MortarData*>( couplingScheme->getMethodData() )->getCSRArrays( I, J, vals, n_offsets, n_nonzero );
         return 0;
      }
      case SINGLE_MORTAR:
      {
         SLIC_WARNING("tribol::getJacobianCSRMatrix(): CSR format not currently implemented with "
                      "SINGLE_MORTAR. Use MFEM sparse matrix registration.");
         return 1;
      }
      default:
      {
         SLIC_WARNING("tribol::getJacobianCSRMatrix(): method does not return matrix data; " <<
                       "invalid call.");
         return 1;
      }
   }
} // end getCSRMatrix()

//------------------------------------------------------------------------------
int getElementBlockJacobians( integer csId, 
                              BlockSpace row_block, 
                              BlockSpace col_block,
                              const axom::Array<integer>** row_elem_idx,
                              const axom::Array<integer>** col_elem_idx,
                              const axom::Array<mfem::DenseMatrix>** jacobians )
{
   SparseMode sparse_mode = CouplingSchemeManager::getInstance().
      getCoupling(csId)->getEnforcementOptions().lm_implicit_options.sparse_mode;
   if (sparse_mode != SparseMode::MFEM_ELEMENT_DENSE)
   {
      SLIC_WARNING("Jacobian is assembled and can be accessed by " 
         "getMfemSparseMatrix() or getCSRMatrix(). For (unassembled) element "
         "Jacobian contributions, call setLagrangeMultiplierOptions() with "
         "SparseMode::MFEM_ELEMENT_DENSE before calling update().");
      return 1;
   }
   MethodData* method_data = 
      CouplingSchemeManager::getInstance().getCoupling( csId )->getMethodData();
   *row_elem_idx = &method_data->getBlockJElementIds()[static_cast<int>(row_block)];
   *col_elem_idx = &method_data->getBlockJElementIds()[static_cast<int>(col_block)];
   *jacobians = &method_data->getBlockJ()(
      static_cast<int>(row_block),
      static_cast<int>(col_block)
   );
   return 0;
}

//------------------------------------------------------------------------------
void registerMortarGaps( integer meshId,
                         real * gaps )
{
   MeshManager & meshManager = MeshManager::getInstance();

   SLIC_ERROR_ROOT_IF(!meshManager.hasMesh(meshId), "tribol::registerMortarGaps(): " << 
                      "no mesh with id " << meshId << " exists.");

   MeshData & mesh = meshManager.GetMeshInstance( meshId );

   if (gaps == nullptr && mesh.m_numCells > 0)
   {
      SLIC_WARNING( "tribol::registerMortarGaps(): null pointer to gap data " << 
                    "on non-null mesh " << meshId << ".");
      mesh.m_isValid = false;
   }
   else
   {
      mesh.m_nodalFields.m_node_gap = gaps;
      mesh.m_nodalFields.m_is_node_gap_set = true;
   }
   
}

//------------------------------------------------------------------------------
void registerMortarPressures( integer meshId,
                              const real * pressures )
{
   MeshManager & meshManager = MeshManager::getInstance();

   SLIC_ERROR_ROOT_IF(!meshManager.hasMesh(meshId), "tribol::registerMortarPressures(): " << 
                      "no mesh with id " << meshId << " exists.");

   MeshData & mesh = meshManager.GetMeshInstance( meshId );

   if (pressures == nullptr && mesh.m_numCells > 0)
   {
      SLIC_WARNING( "tribol::registerMortarPressures(): null pointer to pressure data " << 
                    "on non-null mesh " << meshId << ".");
      mesh.m_isValid = false;
   }
   else
   {
      mesh.m_nodalFields.m_node_pressure = pressures;
      mesh.m_nodalFields.m_is_node_pressure_set = true;
   }
   
}

//------------------------------------------------------------------------------
void registerIntNodalField( integer meshId,
                            const IntNodalFields field,
                            integer * TRIBOL_UNUSED_PARAM(fieldVariable) )
{
   MeshManager & meshManager = MeshManager::getInstance();

   SLIC_ERROR_ROOT_IF(!meshManager.hasMesh(meshId), "tribol::registerIntNodalField(): " << 
                      "no mesh with id " << meshId << " exists.");

   switch (field)
   {
      case UNDEFINED_INT_NODAL_FIELD:
      default:
         SLIC_ERROR_ROOT("tribol::registerIntNodalField() not yet implemented.");
   } // end switch over field

} // end registerIntNodalField()

//------------------------------------------------------------------------------
void registerRealElementField( integer meshId,
                               const RealElementFields field,
                               const real * fieldVariable )
{
   MeshManager & meshManager = MeshManager::getInstance();

   SLIC_ERROR_IF(!meshManager.hasMesh(meshId), "tribol::registerRealElementField(): " << 
                 "no mesh with id " << meshId << " exists.");

   MeshData & mesh = meshManager.GetMeshInstance( meshId );

   switch (field)
   {
      case KINEMATIC_CONSTANT_STIFFNESS:
      {
         if (fieldVariable==nullptr)
         {
            if (mesh.m_numCells>0)
            {
               SLIC_ERROR( "tribol::registerRealElementField(): null pointer to data for " << 
                           "'KINEMATIC_CONSTANT_STIFFNESS' on mesh " << meshId << ".");
               mesh.m_elemData.m_is_kinematic_constant_penalty_set = false;
            }
            else
            {
               mesh.m_elemData.m_is_kinematic_constant_penalty_set = true;
            }
         }
         else
         {
            mesh.m_elemData.m_penalty_stiffness = *fieldVariable;
            mesh.m_elemData.m_is_kinematic_constant_penalty_set = true;
         }
         break;
      }
      case RATE_CONSTANT_STIFFNESS:
      {
         if (fieldVariable==nullptr)
         {
            if (mesh.m_numCells>0)
            {
               SLIC_ERROR( "tribol::registerRealElementField(): null pointer to data for " << 
                           "'RATE_CONSTANT_STIFFNESS' on mesh " << meshId << ".");
               mesh.m_elemData.m_is_rate_constant_penalty_set = false;
            }
            else
            {
               mesh.m_elemData.m_is_rate_constant_penalty_set = true;
            }
         }
         else
         {
            mesh.m_elemData.m_rate_penalty_stiffness = *fieldVariable;
            mesh.m_elemData.m_is_rate_constant_penalty_set = true;
         }
         break;
      }
      case RATE_PERCENT_STIFFNESS:
      {
         if (fieldVariable==nullptr)
         {
            if (mesh.m_numCells>0)
            {
               SLIC_ERROR( "tribol::registerRealElementField(): null pointer to data for " << 
                           "'RATE_PERCENT_STIFFNESS' on mesh " << meshId << ".");
               mesh.m_elemData.m_is_rate_percent_penalty_set = false;
            }
            else
            {
               mesh.m_elemData.m_is_rate_percent_penalty_set = true;
            }
         }
         else
         {
            mesh.m_elemData.m_rate_percent_stiffness = *fieldVariable;
            mesh.m_elemData.m_is_rate_percent_penalty_set = true;
         }
         break;
      }
      case BULK_MODULUS:
      {
         if (fieldVariable==nullptr)
         {
            if (mesh.m_numCells>0)
            {
               SLIC_ERROR( "tribol::registerRealElementField(): null pointer to data for " << 
                           "'BULK_MODULUS' on mesh " << meshId << ".");
               mesh.m_elemData.m_is_kinematic_element_penalty_set = false;
            }
            else
            {
               // set boolean to true for zero element meshes (acceptable registration)
               mesh.m_elemData.m_is_kinematic_element_penalty_set = true;
            }
         }
         else
         {
            mesh.m_elemData.m_mat_mod = fieldVariable;

            // Only set boolean to true if the element thickness has been registered 
            // for nonzero element meshes. This will be true if the element thickness 
            // was registered first (need both).
            if (mesh.m_elemData.m_thickness != nullptr)
            {
               mesh.m_elemData.m_is_kinematic_element_penalty_set = true;
            }
         }

         break;
      }
      case YOUNGS_MODULUS:
      {
         if (fieldVariable==nullptr)
         {
            if (mesh.m_numCells>0)
            {
               SLIC_ERROR( "tribol::registerRealElementField(): null pointer to data for " << 
                           "'YOUNGS_MODULUS' on mesh " << meshId << ".");
               mesh.m_elemData.m_is_kinematic_element_penalty_set = false;
            }
            else
            {
               // set boolean to true for zero element meshes (acceptable registration)
               mesh.m_elemData.m_is_kinematic_element_penalty_set = true;
            }
         }
         else
         {
            mesh.m_elemData.m_mat_mod = fieldVariable;

            // Only set boolean to true if the element thickness has been registered 
            // for nonzero element meshes. This will be true if the element thickness
            // was registered first (need both).
            if (mesh.m_elemData.m_thickness != nullptr)
            {
               mesh.m_elemData.m_is_kinematic_element_penalty_set = true;
            }
         }

         break;
      }
      case ELEMENT_THICKNESS:
      {
         if (fieldVariable==nullptr)
         {
            if (mesh.m_numCells>0)
            {
               SLIC_ERROR( "tribol::registerRealElementField(): null pointer to data for " << 
                           "'ELEMENT_THICKNESS' on mesh " << meshId << ".");
               mesh.m_elemData.m_is_kinematic_element_penalty_set = false;
            }
            else
            {
               // set booleans to true for zero element meshes (acceptable registration)
               mesh.m_elemData.m_is_kinematic_element_penalty_set = true;
               mesh.m_elemData.m_is_element_thickness_set = true;
            }
         }
         else
         {
            mesh.m_elemData.m_thickness = fieldVariable;
            mesh.m_elemData.m_is_element_thickness_set = true;

            // Only set boolean to true if the material modulus has been registered for 
            // nonzero element meshes. This will set to true if the material modulus was 
            // registered first (need both).
            if (mesh.m_elemData.m_mat_mod != nullptr)
            {
               mesh.m_elemData.m_is_kinematic_element_penalty_set = true;
            }
         }

         break;
      }
      default:
      {
         SLIC_ERROR( "tribol::registerRealElementField(): the field argument " << 
                     "on mesh " << meshId << " is not an accepted tribol real element field." );
      }
   } // end switch over field

} // end registerRealElementField()

//------------------------------------------------------------------------------
void registerIntElementField( integer meshId,
                              const IntElementFields field,
                              integer * TRIBOL_UNUSED_PARAM(fieldVariable) )
{
   MeshManager & meshManager = MeshManager::getInstance();

   SLIC_ERROR_ROOT_IF(!meshManager.hasMesh(meshId), "tribol::registerIntElementField(): " << 
                      "no mesh with id " << meshId << " exists.");

   switch (field)
   {
      case UNDEFINED_INT_ELEMENT_FIELD:
      default:
         SLIC_ERROR_ROOT("tribol::registerIntElementField() not yet implemented.");
   } // end switch over field

} // end registerIntElementField()

//------------------------------------------------------------------------------
void registerCouplingScheme( integer couplingSchemeIndex,
                             integer meshId1,
                             integer meshId2,
                             integer contact_mode,
                             integer contact_case,
                             integer contact_method,
                             integer contact_model,
                             integer enforcement_method,
                             integer binning_method )
{
   // add coupling scheme. Checks for valid schemes will be performed later
   CouplingSchemeManager& couplingSchemeManager =
         CouplingSchemeManager::getInstance();

   CouplingScheme* scheme =
         new CouplingScheme(couplingSchemeIndex,
                            meshId1,
                            meshId2,
                            contact_mode,
                            contact_case,
                            contact_method,
                            contact_model,
                            enforcement_method,
                            binning_method);

   // add coupling scheme to manager. Validity checks are performed in 
   // tribol::update() when each coupling scheme is initialized.
   couplingSchemeManager.addCoupling(couplingSchemeIndex, scheme);

} // end registerCouplingScheme()

//------------------------------------------------------------------------------
void setInterfacePairs( integer couplingSchemeIndex,
                        IndexType numPairs,
                        IndexType const * const meshId1,
                        IndexType const * const pairType1,
                        IndexType const * const pairIndex1,
                        IndexType const * const meshId2,
                        IndexType const * const pairType2,
                        IndexType const * const pairIndex2 )
{
   CouplingSchemeManager& csManager = CouplingSchemeManager::getInstance();

   SLIC_ERROR_ROOT_IF(!csManager.hasCoupling(couplingSchemeIndex), 
                      "tribol::setInterfacePairs(): invalid coupling scheme index.");

   auto* couplingScheme = csManager.getCoupling(couplingSchemeIndex);
   auto* pairs = couplingScheme->getInterfacePairs();

   pairs->clear();

   // copy the interaction pairs
   for(int i=0; i< numPairs; ++i)
   {
      InterfacePair pair { meshId1[i], pairType1[i], pairIndex1[i],
                           meshId2[i], pairType2[i], pairIndex2[i], i };
      ContactMode mode = couplingScheme->getContactMode();

      // perform initial face-pair validity checks to add valid face-pairs 
      // to interface pair manager. Note, further computational geometry 
      // filtering will be performed on each face-pair indendifying 
      // contact candidates.
      bool check = geomFilter( pair, mode );

      if (check)
      {
         pair.isContactCandidate = true;
         pairs->addInterfacePair( pair );
      }
      else
      {
         pair.isContactCandidate = false;
      }
   }

   // Disable per-cycle rebinning
   couplingScheme->setFixedBinning(true);
}

//------------------------------------------------------------------------------
integer update( integer cycle, real t, real &dt )
{
   CouplingSchemeManager& csManager = CouplingSchemeManager::getInstance();
   int numCouplings = csManager.getNumberOfCouplings();
   bool err_cs = false;

   /////////////////////////////////////////////////////////////////////////
   //                                                                     //
   // Loop over coupling schemes.                                         //
   //                                                                     //
   // Note, numCouplings is always 1 greater than the highest registered  //
   // coupling index. This allows for non-contiguous coupling scheme ids, //
   // which may arise from host-code registration or from skipped schemes // 
   //                                                                     //
   /////////////////////////////////////////////////////////////////////////
   for(int csIndex =0; csIndex < numCouplings; ++csIndex)
   {
      if(!csManager.hasCoupling(csIndex))
      {
         continue;
      }

      CouplingScheme* couplingScheme  = csManager.getCoupling(csIndex);

      // initialize and check for valid coupling scheme. If not valid, the coupling 
      // scheme will not be valid across all ranks and we will skip this coupling scheme
      if (!couplingScheme->init())
      {
         SLIC_WARNING_ROOT("tribol::update(): skipping invalid CouplingScheme " << 
                           couplingScheme->getId() << "Please see warnings.");
         continue;
      }

      // perform binning between meshes on the coupling scheme
      // Note, this routine is guarded against null meshes
      couplingScheme->performBinning();

      // apply the coupling scheme. Note, there are appropriate guards against zero 
      // element meshes, or null-mesh coupling schemes
      err_cs = couplingScheme->apply( cycle, t, dt );

      if ( err_cs != 0 )
      {
         SLIC_WARNING("tribol::update(): coupling scheme " << csIndex <<
                      " returned with an error.");
      }

   } // end of coupling scheme loop

   return err_cs;

} // end update()

//------------------------------------------------------------------------------
void finalize( )
{
   CouplingSchemeManager& csManager = CouplingSchemeManager::getInstance();
   int numCouplings = csManager.getNumberOfCouplings();
   if (numCouplings > 0)
   {
      csManager.clearAllCouplings();
   }
}

//------------------------------------------------------------------------------
} // end tribol namespace
<|MERGE_RESOLUTION|>--- conflicted
+++ resolved
@@ -422,25 +422,16 @@
    mesh.m_nodalFields.m_numNodes = lengthNodalData;
 
    // set the number of nodes per cell on the mesh.
-<<<<<<< HEAD
    // TODO move this to a setter routine on the mesh data class. SRW
    switch ( mesh.m_elementType )
    {
       case tribol::LINEAR_EDGE:
       {
          mesh.m_numCellNodes = 2;
-=======
-   switch (mesh.m_elementType)
-   {
-      case tribol::LINEAR_EDGE:
-      {
-         mesh.m_numNodesPerCell = 2;
->>>>>>> c4fbda66
          break;
       }
       case tribol::LINEAR_TRIANGLE:
       {
-<<<<<<< HEAD
          mesh.m_numCellNodes = 3;
          break;
       }
@@ -449,21 +440,12 @@
          mesh.m_numCellNodes = 3;
          break;
       }
-   }
-=======
-         mesh.m_numNodesPerCell = 3;
-         break;
-      } 
-      case tribol::LINEAR_QUAD:
-      { 
-         mesh.m_numNodesPerCell = 4;
-         break;
-      }
       default:
+      {
          SLIC_ERROR_ROOT("Element type not supported.");
          break;
+      }
    } // end switch over element type
->>>>>>> c4fbda66
 
    // compute the number of unique surface nodes from the connectivity
    // Note: this routine assigns mesh.m_numSurfaceNodes and allocates
