--- conflicted
+++ resolved
@@ -55,16 +55,12 @@
       binning_method,
       ExecutionMode::Sequential
    );
-<<<<<<< HEAD
    auto& coupling_scheme = CouplingSchemeManager::getInstance().at(cs_id);
    coupling_scheme.setMPIComm(mesh.GetComm());
-=======
-   auto coupling_scheme = CouplingSchemeManager::getInstance().getCoupling(cs_id);
 
    // Set data required for use with Lagrange multiplier enforcement option.
    // Coupling scheme validity will be checked later, but here some initial 
    // data is created/initialized for use with LMs.
->>>>>>> 99068de1
    if (enforcement_method == LAGRANGE_MULTIPLIER)
    {
       std::unique_ptr<mfem::FiniteElementCollection> pressure_fec 
@@ -72,13 +68,8 @@
             current_coords.FESpace()->FEColl()->GetOrder(),
             mesh.SpaceDimension()
          );
-<<<<<<< HEAD
       int pressure_vdim = 0;
-      if (contact_model == FRICTIONLESS)
-=======
-      integer pressure_vdim = 0;
       if (contact_model == FRICTIONLESS) // only contact model supported with Lagrange multipliers now
->>>>>>> 99068de1
       {
          pressure_vdim = 1;
       }
