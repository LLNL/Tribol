// Copyright (c) 2017-2023, Lawrence Livermore National Security, LLC and
// other Tribol Project Developers. See the top-level LICENSE file for details.
//
// SPDX-License-Identifier: (MIT)

#include "tribol/common/Parameters.hpp"
#include "tribol/mesh/CouplingScheme.hpp"
#include "tribol/utils/ContactPlaneOutput.hpp"

// AXOM includes
#include "axom/config.hpp"
#include "axom/slic.hpp"
#include "axom/slam.hpp"
#include "axom/fmt.hpp"

// C++ includes
#include <iomanip>
#include <sstream>
#include <fstream>

namespace tribol
{
/*!
 * \brief free function to return vtk element type
 */
int GetVtkElementId( const InterfaceElementType type )
{
   switch( type )
   {
      case LINEAR_EDGE:
         return 3;  // vtk 2-node line
         break;
      case LINEAR_TRIANGLE:
         return 5;  // vtk 3-node triangle
         break;
      case LINEAR_QUAD:
         return 9;  // vtk 4-node quad
         break;
      case LINEAR_HEX:
         return 12; // vtk 8-node hex
         break;
      default:
         SLIC_ERROR("Unsupported element type in Tribol's VTK output");
         break;
   } // end switch( type )
   return 0;
} // end GetVtkElementId()

//------------------------------------------------------------------------------
void WriteContactPlaneMeshToVtk( const std::string& dir, const VisType v_type,
                                 const IndexT cs_id, const IndexT mesh_id1,
                                 const IndexT mesh_id2, const int dim,
                                 const int cycle, const RealT time )
{
   CouplingScheme* couplingScheme  = CouplingSchemeManager::getInstance().findData(cs_id);
   auto& mesh1 = couplingScheme->getMesh1();
   auto& mesh2 = couplingScheme->getMesh2();
   SLIC_ERROR_ROOT_IF(!couplingScheme, "No coupling scheme registered with given cs_id.");

   int nranks = 1;
   int rank = -1;
   #ifdef TRIBOL_USE_MPI
   // TODO: use parameters.problem_comm ?
   MPI_Comm_rank(TRIBOL_COMM_WORLD, &rank);
   MPI_Comm_size(TRIBOL_COMM_WORLD, &nranks);
   #endif

   /////////////////////////////////////////
   //                                     //
   // Write contact faces and/or overlaps //
   //                                     //
   /////////////////////////////////////////
   if (!couplingScheme->nullMeshes())
   {
      int cpSize = couplingScheme->getNumActivePairs();
      bool overlaps { false };
      bool faces    { false };
      bool meshes   { false };

      switch( v_type ) {
         case VIS_FACES :
            faces = true;
            break;
         case VIS_OVERLAPS :
            overlaps = true;
            break;
         case VIS_MESH_AND_OVERLAPS :
            overlaps = true;
            meshes = true;
            break;
         case VIS_FACES_AND_OVERLAPS :
            faces = true;
            overlaps = true;
            break;
         case VIS_MESH_FACES_AND_OVERLAPS :
            faces = true;
            overlaps = true;
            meshes = true;
            break;
         default :
            // Can this be output on root? SRW
            overlaps = true; // set default for now; refactoring
            SLIC_INFO( "WriteInterfaceMeshToVtk: visualization type not supported." <<
                       " Printing overlaps only." );
            break;
      } // end switch( v_type )

      if (faces && cpSize>0)
      {
         // Compose file name and open file
         std::string name = (nranks > 1)
               ? axom::fmt::format("y_cntct_faces_r{:04}_{:07}.vtk", rank, cycle)
               : axom::fmt::format("y_cntct_faces_{:07}.vtk", cycle);
         std::string f_name = axom::utilities::filesystem::joinPath(dir, name);

         std::ofstream faces;
         faces.setf(std::ios::scientific);
         faces.open(f_name.c_str());

         // write face .vtk first
         faces << "# vtk DataFile Version 3.0\n";
         faces << "vtk output\n";
         faces << "ASCII\n";
         faces << "DATASET UNSTRUCTURED_GRID\n";

         // Add the cycle and time to FieldData
         faces << "FIELD FieldData 3\n";
         faces << "TIME 1 1 double\n";
         faces << time << "\n";
         faces << "CYCLE 1 1 int\n";
         faces << cycle << "\n";
         faces << "COUPLING_SCHEME 1 1 int\n";
         faces << cs_id << "\n";

         // count the number of face points for all contact planes
         int numPoints = 0;
         for (int i=0; i<cpSize; ++i)
         {
            numPoints += mesh1.numberOfNodesPerElement() + mesh2.numberOfNodesPerElement();
         } // end i-loop over contact planes

         // output the number of points
         faces << "POINTS " << numPoints << " float\n";

         // loop over all contact planes and output the face coordinates
         for (int i=0; i<cpSize; ++i)
         {
            auto& cp = couplingScheme->getContactPlane(i);
            // if interpenOverlap, print interpenetrating portions of each face.
            if (cp.m_interpenOverlap)
            {
               for (int j=0; j<cp.m_numInterpenPoly1Vert; ++j)
               {
                  axom::fmt::print(faces, "{} {} {}\n",
                     cp.m_interpenG1X[j],
                     cp.m_interpenG1Y[j],
                     dim==3 ? cp.m_interpenG1Z[j] : 0.);
               }

               for (int j=0; j<cp.m_numInterpenPoly2Vert; ++j)
               {
                  axom::fmt::print(faces, "{} {} {}\n",
                     cp.m_interpenG2X[j],
                     cp.m_interpenG2Y[j],
                     dim==3 ? cp.m_interpenG2Z[j] : 0.);
               }
            } // end if-cpMrg.m_interpenOverlap[i]

            else // print the current configuration faces
            {
               for (int j=0; j<mesh1.numberOfNodesPerElement(); ++j)
               {
                  const int nodeId = mesh1.getGlobalNodeId(cp.getCpElementId1(), j);
                  axom::fmt::print(faces, "{} {} {}\n",
                     mesh1.getPosition()[0][nodeId],
                     mesh1.getPosition()[1][nodeId],
                     dim==3 ? mesh1.getPosition()[2][nodeId] : 0.);
               }

               for (int j=0; j<mesh2.numberOfNodesPerElement(); ++j)
               {
                  const int nodeId = mesh2.getGlobalNodeId(cp.getCpElementId2(), j);
                  axom::fmt::print(faces, "{} {} {}\n",
                     mesh2.getPosition()[0][nodeId],
                     mesh2.getPosition()[1][nodeId],
                     dim==3 ? mesh2.getPosition()[2][nodeId] : 0.);
               }
            } // end else
         } // end i-loop over contact planes outputting face coordinates

         // output polygon connectivity. Number of points is the number of polygon
         // vertices + the polygon vertices for each contact plane
         axom::fmt::print(faces, "CELLS {} {}\n", 2*cpSize, numPoints+(2*cpSize));


         using RSet = axom::slam::RangeSet<int,int>;
         int connIter = 0; // connectivity iterator

         // loop over contact plane instances and print current configuration
         // face polygon connectivity
         const int nNodes1 = mesh1.numberOfNodesPerElement();
         const int nNodes2 = mesh2.numberOfNodesPerElement();
         for (int i=0; i<cpSize; ++i)
         {
            axom::fmt::print(faces, "{} {}\n", nNodes1, axom::fmt::join(RSet(connIter, connIter+nNodes1), " "));
            connIter += nNodes1;

            axom::fmt::print(faces, "{} {}\n", nNodes2, axom::fmt::join(RSet(connIter, connIter+nNodes2), " "));
            connIter += nNodes2;
         }
         faces << std::endl;

         // print cell types as VTK int IDs
         {
            axom::fmt::print(faces, "CELL_TYPES {}\n", 2*cpSize);
            const int vtkid1 = dim==3? 7 : 3; // 7 is VTK_POLYGON; 3 is VTK_LINE
            const int vtkid2 = dim==3? 7 : 3;

            for (int i=0; i<cpSize; ++i)
            {
               axom::fmt::print(faces, "{} {} ", vtkid1, vtkid2);
            }
            faces << std::endl;
         }


         // print the contact face areas
         axom::fmt::print(faces, "CELL_DATA {}\n", 2*cpSize);
         axom::fmt::print(faces, "SCALARS {} {}\n", "face_area", "float");
         axom::fmt::print(faces, "LOOKUP_TABLE default\n");

         for (int i=0; i<cpSize; ++i)
         {
            auto& cp = couplingScheme->getContactPlane(i);
            // print face areas
            axom::fmt::print(faces, "{} {} ",
               mesh1.getElementAreas()[cp.getCpElementId1()],
               mesh2.getElementAreas()[cp.getCpElementId2()]);
         } // end i-loop over contact planes
         faces << std::endl;
         faces.close();

      } // end if-faces

      // open contact plane output file. For now we just output the overlaps
      if (overlaps && cpSize>0)
      {
         // Compose file name and open file
         std::string name = (nranks > 1)
               ? axom::fmt::format("z_cntct_overlap_r{:04}_{:07}.vtk", rank, cycle)
               : axom::fmt::format("z_cntct_overlap_{:07}.vtk", cycle);
         std::string f_name = axom::utilities::filesystem::joinPath(dir, name);

         std::ofstream overlap;
         overlap.setf(std::ios::scientific);
         overlap.open(f_name.c_str());

         // write contact plane data
         overlap << "# vtk DataFile Version 3.0\n";
         overlap << "vtk output\n";
         overlap << "ASCII\n";
         overlap << "DATASET UNSTRUCTURED_GRID\n";

         // Add the cycle and time to FieldData
         overlap << "FIELD FieldData 3\n";
         overlap << "TIME 1 1 double\n";
         overlap << time << "\n";
         overlap << "CYCLE 1 1 int\n";
         overlap << cycle << "\n";
         overlap << "COUPLING_SCHEME 1 1 int\n";
         overlap << cs_id << "\n";

         // count the total number of vertices for all contact plane instances.
<<<<<<< HEAD
         int numPoints = 2 * cpSize;
         if (dim == 3)
=======
         int numPoints = 0;
         for ( int k=0 ; k<cpSize; ++k )
>>>>>>> 62b53130
         {
            numPoints = 0;
            for ( int k=0 ; k< cpSize; ++k )
            {
               auto& cp = couplingScheme->getContactPlane(k);
               auto& cp3 = static_cast<const ContactPlane3D&>(cp);
               // add the number of overlap vertices
               numPoints += cp3.m_numPolyVert;
            } // end k-loop over contact planes
         }

         axom::fmt::print(overlap, "POINTS {} float\n", numPoints);

         // loop over contact plane instances and output polygon vertices
         for( int k=0 ; k < cpSize; ++k )
         {
            auto& cp = couplingScheme->getContactPlane(k);
            // output the overlap polygon. Whether interpenetrating overlap or full
            // overlap the vertex coordinates are stored in cp.m_polyX,Y,Z
            if (dim == 2)
            {
               auto& cp2 = static_cast<const ContactPlane2D&>(cp);
               for (int i=0; i<2; ++i)
               {
                  axom::fmt::print(overlap, "{} {} {}\n",
                     cp2.m_segX[i],
                     cp2.m_segY[i],
                     0.);
               } // end i-loop over overlap vertices
            }
            else
            {
               auto& cp3 = static_cast<const ContactPlane3D&>(cp);
               for (int i=0; i<cp3.m_numPolyVert; ++i)
               {
                  auto& cp3 = static_cast<const ContactPlane3D&>(cp);
                  axom::fmt::print(overlap, "{} {} {}\n",
                     cp3.m_polyX[i],
                     cp3.m_polyY[i],
                     cp3.m_polyZ[i]);
               } // end i-loop over overlap vertices
            }
         } // end i-loop over contact planes for overlap output

         // define the polygons
         int numPolygons = cpSize; // one overlap per contact plane object

         axom::fmt::print(overlap, "CELLS {} {}\n", numPolygons, (numPoints+numPolygons));

         // output the overlap connectivity
         using RSet = axom::slam::RangeSet<int,int>;
         int k = 0;
         for (int i=0; i<cpSize; ++i)
         {
            int nVerts = 2;
            if (dim == 3)
            {
              nVerts = static_cast<const ContactPlane3D&>(couplingScheme->getContactPlane(i)).m_numPolyVert;
            }
            axom::fmt::print(overlap, "{} {}\n", nVerts, axom::fmt::join(RSet(k, k+nVerts), " "));
            k += nVerts;
         }

         // print cell types as VTK int IDs
         {
            axom::fmt::print(overlap, "CELL_TYPES {}\n", cpSize);
            const int vtkid = dim==3? 7 : 3; // 7 is VTK_POLYGON; 3 is VTK_LINE
            for (int i=0; i<cpSize; ++i)
            {
               axom::fmt::print(overlap, "{} ", vtkid);
            }
            overlap << std::endl;
         }

         /// Output scalar fields
         axom::fmt::print(overlap, "CELL_DATA {}\n", numPolygons);

         // print the contact plane area
         {
            axom::fmt::print(overlap, "SCALARS {} {}\n", "overlap_area", "float");
            axom::fmt::print(overlap, "LOOKUP_TABLE default\n");
            for (int i=0; i<cpSize; ++i)
            {
              auto& cp = couplingScheme->getContactPlane(i);
               axom::fmt::print(overlap, "{} ",
               cp.m_interpenOverlap ? cp.m_interpenArea : cp.m_area );
            }
            overlap << std::endl;
         }

         // print the contact plane pressure scalar data
        //  {
        //     axom::fmt::print(overlap, "SCALARS {} {}\n", "overlap_pressure", "float");
        //     axom::fmt::print(overlap, "LOOKUP_TABLE default\n");
        //     axom::fmt::print(overlap, "{}", axom::fmt::join(cp.m_pressure.data(), cpMgr.m_pressure.data() + cpSize, " "));
        //     overlap << std::endl;
        //  }

         // close file
         overlap.close();

      } // end if-overlaps

<<<<<<< HEAD
   } // end write faces and/or overlaps for non-null meshes

   //////////////////////////////////////////////////////////////
   //                                                          //
   // Write registered contact meshes for this coupling scheme //
   //                                                          //
   //////////////////////////////////////////////////////////////
   if (!couplingScheme->nullMeshes())
   {
      switch( v_type ) {
        case VIS_MESH :
           break;
        case VIS_MESH_AND_OVERLAPS :
           break;
        case VIS_MESH_FACES_AND_OVERLAPS :
           break;
        default :
           // no mesh output
           return;
      } // end switch( v_type )


      std::string name = (nranks > 1)
            ? axom::fmt::format("mesh_intrfc_cs{:02}_r{:04}_{:07}.vtk", cs_id, rank, cycle)
            : axom::fmt::format("mesh_intrfc_cs{:02}_{:07}.vtk", cs_id, cycle);
      std::string f_name = axom::utilities::filesystem::joinPath(dir,name);

      std::ofstream mesh;
      mesh.setf(std::ios::scientific);
      mesh.open(f_name.c_str());

      mesh << "# vtk DataFile Version 3.0\n";
      mesh << "vtk output\n";
      mesh << "ASCII\n";
      mesh << "DATASET UNSTRUCTURED_GRID\n";

      // Add the cycle and time to FieldData
      mesh << "FIELD FieldData 3\n";
      mesh << "TIME 1 1 double\n";
      mesh << time << "\n";
      mesh << "CYCLE 1 1 int\n";
      mesh << cycle << "\n";
      mesh << "COUPLING_SCHEME 1 1 int\n";
      mesh << cs_id << "\n";

      int numTotalNodes = mesh1.numberOfNodes() +
                          mesh2.numberOfNodes();
      mesh << "POINTS " << numTotalNodes << " float\n";

      for (int i=0; i<mesh1.numberOfNodes(); ++i)
      {
         axom::fmt::print(mesh, "{} {} {}\n",
            mesh1.getPosition()[0][i],
            mesh1.getPosition()[1][i],
            dim==3 ? mesh1.getPosition()[2][i] : 0.);
      }

      for (int i=0; i<mesh2.numberOfNodes(); ++i)
      {
         axom::fmt::print(mesh, "{} {} {}\n",
            mesh2.getPosition()[0][i],
            mesh2.getPosition()[1][i],
            dim==3 ? mesh2.getPosition()[2][i] : 0.);
      }

      // print mesh element connectivity
      int numTotalElements = mesh1.numberOfElements() + mesh2.numberOfElements();
      int numSurfaceNodes = mesh1.numberOfElements() * mesh1.numberOfNodesPerElement()
                          + mesh2.numberOfElements() * mesh2.numberOfNodesPerElement();
=======
      //////////////////////////////////////////////////////////////
      //                                                          //
      // Write registered contact meshes for this coupling scheme //
      //                                                          //
      //////////////////////////////////////////////////////////////
      if (meshes)
      {
         std::string name = (nranks > 1)
               ? axom::fmt::format("mesh_intrfc_cs{:02}_r{:04}_{:07}.vtk", csId, rank, cycle)
               : axom::fmt::format("mesh_intrfc_cs{:02}_{:07}.vtk", csId, cycle);
         std::string f_name = axom::utilities::filesystem::joinPath(dir,name);

         std::ofstream mesh;
         mesh.setf(std::ios::scientific);
         mesh.open(f_name.c_str());

         mesh << "# vtk DataFile Version 3.0\n";
         mesh << "vtk output\n";
         mesh << "ASCII\n";
         mesh << "DATASET UNSTRUCTURED_GRID\n";

         // Add the cycle and time to FieldData
         mesh << "FIELD FieldData 3\n";
         mesh << "TIME 1 1 double\n";
         mesh << time << "\n";
         mesh << "CYCLE 1 1 int\n";
         mesh << cycle << "\n";
         mesh << "COUPLING_SCHEME 1 1 int\n";
         mesh << csId << "\n";

         int numTotalNodes = mesh1.m_lengthNodalData +
                             mesh2.m_lengthNodalData;
         mesh << "POINTS " << numTotalNodes << " float\n";

         for (int i=0; i<mesh1.m_lengthNodalData; ++i)
         {
            axom::fmt::print(mesh, "{} {} {}\n",
               mesh1.m_positionX[i],
               mesh1.m_positionY[i],
               dim==3 ? mesh1.m_positionZ[i] : 0.);
         }

         for (int i=0; i<mesh2.m_lengthNodalData; ++i)
         {
            axom::fmt::print(mesh, "{} {} {}\n",
               mesh2.m_positionX[i],
               mesh2.m_positionY[i],
               dim==3 ? mesh2.m_positionZ[i] : 0.);
         }

         // print mesh element connectivity
         int numTotalElements = mesh1.m_numCells + mesh2.m_numCells;
         int numSurfaceNodes = mesh1.m_numCells * mesh1.m_numNodesPerCell
                             + mesh2.m_numCells * mesh2.m_numNodesPerCell;
>>>>>>> 62b53130

         axom::fmt::print(mesh, "CELLS {} {}\n", numTotalElements, numTotalElements + numSurfaceNodes);

<<<<<<< HEAD
      for (int i=0; i<mesh1.numberOfElements(); ++i)
      {
         mesh << mesh1.numberOfNodesPerElement();
         for (int a=0; a<mesh1.numberOfNodesPerElement(); ++a)
         {
            mesh << " " << mesh1.getGlobalNodeId(i, a);
         } // end a-loop over nodes
         mesh << std::endl;
      } // end i-loop over cells

      const int m2_offset = mesh1.numberOfNodes();
      for (int i=0; i<mesh2.numberOfElements(); ++i)
      {
         mesh << mesh2.numberOfNodesPerElement();
         for (int a=0; a<mesh2.numberOfNodesPerElement(); ++a)
         {
            mesh << " " << m2_offset + mesh2.getGlobalNodeId(i, a);
         } // end a-loop over nodes
=======
         for (int i=0; i<mesh1.m_numCells; ++i)
         {
            mesh << mesh1.m_numNodesPerCell;
            for (int a=0; a<mesh1.m_numNodesPerCell; ++a)
            {
               int id = mesh1.m_numNodesPerCell * i + a;
               mesh << " " << mesh1.m_connectivity[id];
            } // end a-loop over nodes
            mesh << std::endl;
         } // end i-loop over cells

         const int m2_offset = mesh1.m_lengthNodalData;
         for (int i=0; i<mesh2.m_numCells; ++i)
         {
            mesh << mesh2.m_numNodesPerCell;
            for (int a=0; a<mesh2.m_numNodesPerCell; ++a)
            {
               int id = mesh2.m_numNodesPerCell * i + a;
               mesh << " " << m2_offset + mesh2.m_connectivity[id];
            } // end a-loop over nodes
            mesh << std::endl;
         } // end i-loop over cells

         // specify integer id for each cell type.
         // For 4-node quad, id = 9.
         const int mesh1_element_id = GetVtkElementId( mesh1.m_elementType );
         const int mesh2_element_id = GetVtkElementId( mesh2.m_elementType );

         if (mesh1_element_id <= 0 || mesh2_element_id <= 0) {
            SLIC_ERROR("WriteInterfaceMeshToVtk(): " <<
                       "element type not supported by vtk.");
         }

         mesh << "CELL_TYPES " << numTotalElements << std::endl;
         for (int i=0; i<mesh1.m_numCells; ++i)
         {
            axom::fmt::print(mesh, "{} ", mesh1_element_id);
         }
         for (int i=0; i<mesh2.m_numCells; ++i)
         {
            axom::fmt::print(mesh, "{} ", mesh2_element_id);
         }
>>>>>>> 62b53130
         mesh << std::endl;

<<<<<<< HEAD
      // specify int id for each cell type.
      // For 4-node quad, id = 9.
      const int mesh1_element_id = GetVtkElementId( mesh1.getElementType() );
      const int mesh2_element_id = GetVtkElementId( mesh2.getElementType() );

      if (mesh1_element_id <= 0 || mesh2_element_id <= 0) {
         SLIC_ERROR("WriteInterfaceMeshToVtk(): " <<
                    "element type not supported by vtk.");
      }

      mesh << "CELL_TYPES " << numTotalElements << std::endl;
      for (int i=0; i<mesh1.numberOfElements(); ++i)
      {
         axom::fmt::print(mesh, "{} ", mesh1_element_id);
      }
      for (int i=0; i<mesh2.numberOfElements(); ++i)
      {
         axom::fmt::print(mesh, "{} ", mesh2_element_id);
      }
      mesh << std::endl;
=======
>>>>>>> 62b53130

         // Add a field to label each face with its source mesh
         mesh << "CELL_DATA " << numTotalElements << std::endl;
         mesh << "SCALARS mesh_id int 1" << std::endl;
         mesh << "LOOKUP_TABLE default" << std::endl;
         for (int i=0; i<mesh1.m_numCells; ++i)
         {
            axom::fmt::print(mesh,  "{} ", meshId1);
         }

<<<<<<< HEAD
      // Add a field to label each face with its source mesh
      mesh << "CELL_DATA " << numTotalElements << std::endl;
      mesh << "SCALARS mesh_id int 1" << std::endl;
      mesh << "LOOKUP_TABLE default" << std::endl;
      for (int i=0; i<mesh1.numberOfElements(); ++i)
      {
         axom::fmt::print(mesh,  "{} ", mesh_id1);
      }

      for (int i=0; i<mesh2.numberOfElements(); ++i)
      {
         axom::fmt::print(mesh,  "{} ", mesh_id2);
      }
      mesh << std::endl;
=======
         for (int i=0; i<mesh2.m_numCells; ++i)
         {
            axom::fmt::print(mesh,  "{} ", meshId2);
         }
         mesh << std::endl;

         mesh.close();
>>>>>>> 62b53130

      } // end if (meshes)

   } // end write data for non-null meshes 

   return;

} // end WriteInterfaceMeshToVtk()

//------------------------------------------------------------------------------

} // end of namespace "tribol"<|MERGE_RESOLUTION|>--- conflicted
+++ resolved
@@ -271,13 +271,8 @@
          overlap << cs_id << "\n";
 
          // count the total number of vertices for all contact plane instances.
-<<<<<<< HEAD
          int numPoints = 2 * cpSize;
          if (dim == 3)
-=======
-         int numPoints = 0;
-         for ( int k=0 ; k<cpSize; ++k )
->>>>>>> 62b53130
          {
             numPoints = 0;
             for ( int k=0 ; k< cpSize; ++k )
@@ -381,77 +376,6 @@
 
       } // end if-overlaps
 
-<<<<<<< HEAD
-   } // end write faces and/or overlaps for non-null meshes
-
-   //////////////////////////////////////////////////////////////
-   //                                                          //
-   // Write registered contact meshes for this coupling scheme //
-   //                                                          //
-   //////////////////////////////////////////////////////////////
-   if (!couplingScheme->nullMeshes())
-   {
-      switch( v_type ) {
-        case VIS_MESH :
-           break;
-        case VIS_MESH_AND_OVERLAPS :
-           break;
-        case VIS_MESH_FACES_AND_OVERLAPS :
-           break;
-        default :
-           // no mesh output
-           return;
-      } // end switch( v_type )
-
-
-      std::string name = (nranks > 1)
-            ? axom::fmt::format("mesh_intrfc_cs{:02}_r{:04}_{:07}.vtk", cs_id, rank, cycle)
-            : axom::fmt::format("mesh_intrfc_cs{:02}_{:07}.vtk", cs_id, cycle);
-      std::string f_name = axom::utilities::filesystem::joinPath(dir,name);
-
-      std::ofstream mesh;
-      mesh.setf(std::ios::scientific);
-      mesh.open(f_name.c_str());
-
-      mesh << "# vtk DataFile Version 3.0\n";
-      mesh << "vtk output\n";
-      mesh << "ASCII\n";
-      mesh << "DATASET UNSTRUCTURED_GRID\n";
-
-      // Add the cycle and time to FieldData
-      mesh << "FIELD FieldData 3\n";
-      mesh << "TIME 1 1 double\n";
-      mesh << time << "\n";
-      mesh << "CYCLE 1 1 int\n";
-      mesh << cycle << "\n";
-      mesh << "COUPLING_SCHEME 1 1 int\n";
-      mesh << cs_id << "\n";
-
-      int numTotalNodes = mesh1.numberOfNodes() +
-                          mesh2.numberOfNodes();
-      mesh << "POINTS " << numTotalNodes << " float\n";
-
-      for (int i=0; i<mesh1.numberOfNodes(); ++i)
-      {
-         axom::fmt::print(mesh, "{} {} {}\n",
-            mesh1.getPosition()[0][i],
-            mesh1.getPosition()[1][i],
-            dim==3 ? mesh1.getPosition()[2][i] : 0.);
-      }
-
-      for (int i=0; i<mesh2.numberOfNodes(); ++i)
-      {
-         axom::fmt::print(mesh, "{} {} {}\n",
-            mesh2.getPosition()[0][i],
-            mesh2.getPosition()[1][i],
-            dim==3 ? mesh2.getPosition()[2][i] : 0.);
-      }
-
-      // print mesh element connectivity
-      int numTotalElements = mesh1.numberOfElements() + mesh2.numberOfElements();
-      int numSurfaceNodes = mesh1.numberOfElements() * mesh1.numberOfNodesPerElement()
-                          + mesh2.numberOfElements() * mesh2.numberOfNodesPerElement();
-=======
       //////////////////////////////////////////////////////////////
       //                                                          //
       // Write registered contact meshes for this coupling scheme //
@@ -460,8 +384,8 @@
       if (meshes)
       {
          std::string name = (nranks > 1)
-               ? axom::fmt::format("mesh_intrfc_cs{:02}_r{:04}_{:07}.vtk", csId, rank, cycle)
-               : axom::fmt::format("mesh_intrfc_cs{:02}_{:07}.vtk", csId, cycle);
+               ? axom::fmt::format("mesh_intrfc_cs{:02}_r{:04}_{:07}.vtk", cs_id, rank, cycle)
+               : axom::fmt::format("mesh_intrfc_cs{:02}_{:07}.vtk", cs_id, cycle);
          std::string f_name = axom::utilities::filesystem::joinPath(dir,name);
 
          std::ofstream mesh;
@@ -480,83 +404,60 @@
          mesh << "CYCLE 1 1 int\n";
          mesh << cycle << "\n";
          mesh << "COUPLING_SCHEME 1 1 int\n";
-         mesh << csId << "\n";
-
-         int numTotalNodes = mesh1.m_lengthNodalData +
-                             mesh2.m_lengthNodalData;
+         mesh << cs_id << "\n";
+
+         int numTotalNodes = mesh1.numberOfNodes() +
+                             mesh2.numberOfNodes();
          mesh << "POINTS " << numTotalNodes << " float\n";
 
-         for (int i=0; i<mesh1.m_lengthNodalData; ++i)
+         for (int i=0; i<mesh1.numberOfNodes(); ++i)
          {
             axom::fmt::print(mesh, "{} {} {}\n",
-               mesh1.m_positionX[i],
-               mesh1.m_positionY[i],
-               dim==3 ? mesh1.m_positionZ[i] : 0.);
-         }
-
-         for (int i=0; i<mesh2.m_lengthNodalData; ++i)
+               mesh1.getPosition()[0][i],
+               mesh1.getPosition()[1][i],
+               dim==3 ? mesh1.getPosition()[2][i] : 0.);
+         }
+
+         for (int i=0; i<mesh2.numberOfNodes(); ++i)
          {
             axom::fmt::print(mesh, "{} {} {}\n",
-               mesh2.m_positionX[i],
-               mesh2.m_positionY[i],
-               dim==3 ? mesh2.m_positionZ[i] : 0.);
+               mesh2.getPosition()[0][i],
+               mesh2.getPosition()[1][i],
+               dim==3 ? mesh2.getPosition()[2][i] : 0.);
          }
 
          // print mesh element connectivity
-         int numTotalElements = mesh1.m_numCells + mesh2.m_numCells;
-         int numSurfaceNodes = mesh1.m_numCells * mesh1.m_numNodesPerCell
-                             + mesh2.m_numCells * mesh2.m_numNodesPerCell;
->>>>>>> 62b53130
+         int numTotalElements = mesh1.numberOfElements() + mesh2.numberOfElements();
+         int numSurfaceNodes = mesh1.numberOfNodes() * mesh1.numberOfNodesPerElement()
+                             + mesh2.numberOfNodes() * mesh2.numberOfNodesPerElement();
 
          axom::fmt::print(mesh, "CELLS {} {}\n", numTotalElements, numTotalElements + numSurfaceNodes);
 
-<<<<<<< HEAD
-      for (int i=0; i<mesh1.numberOfElements(); ++i)
-      {
-         mesh << mesh1.numberOfNodesPerElement();
-         for (int a=0; a<mesh1.numberOfNodesPerElement(); ++a)
-         {
-            mesh << " " << mesh1.getGlobalNodeId(i, a);
-         } // end a-loop over nodes
-         mesh << std::endl;
-      } // end i-loop over cells
-
-      const int m2_offset = mesh1.numberOfNodes();
-      for (int i=0; i<mesh2.numberOfElements(); ++i)
-      {
-         mesh << mesh2.numberOfNodesPerElement();
-         for (int a=0; a<mesh2.numberOfNodesPerElement(); ++a)
-         {
-            mesh << " " << m2_offset + mesh2.getGlobalNodeId(i, a);
-         } // end a-loop over nodes
-=======
-         for (int i=0; i<mesh1.m_numCells; ++i)
-         {
-            mesh << mesh1.m_numNodesPerCell;
-            for (int a=0; a<mesh1.m_numNodesPerCell; ++a)
-            {
-               int id = mesh1.m_numNodesPerCell * i + a;
-               mesh << " " << mesh1.m_connectivity[id];
+         for (int i=0; i<mesh1.numberOfElements(); ++i)
+         {
+            mesh << mesh1.numberOfNodesPerElement();
+            for (int a=0; a<mesh1.numberOfNodesPerElement(); ++a)
+            {
+               mesh << " " << mesh1.getConnectivity()(i, a);
             } // end a-loop over nodes
             mesh << std::endl;
          } // end i-loop over cells
 
-         const int m2_offset = mesh1.m_lengthNodalData;
-         for (int i=0; i<mesh2.m_numCells; ++i)
-         {
-            mesh << mesh2.m_numNodesPerCell;
-            for (int a=0; a<mesh2.m_numNodesPerCell; ++a)
-            {
-               int id = mesh2.m_numNodesPerCell * i + a;
-               mesh << " " << m2_offset + mesh2.m_connectivity[id];
+         const int m2_offset = mesh1.numberOfNodes();
+         for (int i=0; i<mesh2.numberOfElements(); ++i)
+         {
+            mesh << mesh2.numberOfNodesPerElement();
+            for (int a=0; a<mesh2.numberOfNodesPerElement(); ++a)
+            {
+               mesh << " " << m2_offset + mesh2.getConnectivity()(i, a);
             } // end a-loop over nodes
             mesh << std::endl;
          } // end i-loop over cells
 
          // specify integer id for each cell type.
          // For 4-node quad, id = 9.
-         const int mesh1_element_id = GetVtkElementId( mesh1.m_elementType );
-         const int mesh2_element_id = GetVtkElementId( mesh2.m_elementType );
+         const int mesh1_element_id = GetVtkElementId( mesh1.getElementType() );
+         const int mesh2_element_id = GetVtkElementId( mesh2.getElementType() );
 
          if (mesh1_element_id <= 0 || mesh2_element_id <= 0) {
             SLIC_ERROR("WriteInterfaceMeshToVtk(): " <<
@@ -564,74 +465,33 @@
          }
 
          mesh << "CELL_TYPES " << numTotalElements << std::endl;
-         for (int i=0; i<mesh1.m_numCells; ++i)
+         for (int i=0; i<mesh1.numberOfElements(); ++i)
          {
             axom::fmt::print(mesh, "{} ", mesh1_element_id);
          }
-         for (int i=0; i<mesh2.m_numCells; ++i)
+         for (int i=0; i<mesh2.numberOfElements(); ++i)
          {
             axom::fmt::print(mesh, "{} ", mesh2_element_id);
          }
->>>>>>> 62b53130
          mesh << std::endl;
 
-<<<<<<< HEAD
-      // specify int id for each cell type.
-      // For 4-node quad, id = 9.
-      const int mesh1_element_id = GetVtkElementId( mesh1.getElementType() );
-      const int mesh2_element_id = GetVtkElementId( mesh2.getElementType() );
-
-      if (mesh1_element_id <= 0 || mesh2_element_id <= 0) {
-         SLIC_ERROR("WriteInterfaceMeshToVtk(): " <<
-                    "element type not supported by vtk.");
-      }
-
-      mesh << "CELL_TYPES " << numTotalElements << std::endl;
-      for (int i=0; i<mesh1.numberOfElements(); ++i)
-      {
-         axom::fmt::print(mesh, "{} ", mesh1_element_id);
-      }
-      for (int i=0; i<mesh2.numberOfElements(); ++i)
-      {
-         axom::fmt::print(mesh, "{} ", mesh2_element_id);
-      }
-      mesh << std::endl;
-=======
->>>>>>> 62b53130
 
          // Add a field to label each face with its source mesh
          mesh << "CELL_DATA " << numTotalElements << std::endl;
          mesh << "SCALARS mesh_id int 1" << std::endl;
          mesh << "LOOKUP_TABLE default" << std::endl;
-         for (int i=0; i<mesh1.m_numCells; ++i)
-         {
-            axom::fmt::print(mesh,  "{} ", meshId1);
-         }
-
-<<<<<<< HEAD
-      // Add a field to label each face with its source mesh
-      mesh << "CELL_DATA " << numTotalElements << std::endl;
-      mesh << "SCALARS mesh_id int 1" << std::endl;
-      mesh << "LOOKUP_TABLE default" << std::endl;
-      for (int i=0; i<mesh1.numberOfElements(); ++i)
-      {
-         axom::fmt::print(mesh,  "{} ", mesh_id1);
-      }
-
-      for (int i=0; i<mesh2.numberOfElements(); ++i)
-      {
-         axom::fmt::print(mesh,  "{} ", mesh_id2);
-      }
-      mesh << std::endl;
-=======
-         for (int i=0; i<mesh2.m_numCells; ++i)
-         {
-            axom::fmt::print(mesh,  "{} ", meshId2);
+         for (int i=0; i<mesh1.numberOfElements(); ++i)
+         {
+            axom::fmt::print(mesh,  "{} ", mesh_id1);
+         }
+
+         for (int i=0; i<mesh2.numberOfElements(); ++i)
+         {
+            axom::fmt::print(mesh,  "{} ", mesh_id2);
          }
          mesh << std::endl;
 
          mesh.close();
->>>>>>> 62b53130
 
       } // end if (meshes)
 
