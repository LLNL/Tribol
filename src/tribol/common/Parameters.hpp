// Copyright (c) 2017-2023, Lawrence Livermore National Security, LLC and
// other Tribol Project Developers. See the top-level LICENSE file for details.
//
// SPDX-License-Identifier: (MIT)
 
#ifndef TRIBOL_PARAMETERS_HPP_
#define TRIBOL_PARAMETERS_HPP_

// Tribol includes
#include "tribol/types.hpp"

#include <string>
#include <iostream>

namespace tribol
{

// Internal Helper Method for Enums
namespace
{

//------------------------------------------------------------------------------
inline bool in_range( integer target, integer N )
{
  // NOTE: assumes indexing starts from 0
  return( (target >= 0) && ( target < N ) );
}

} // end anonymous namespace

constexpr integer ANY_MESH = -1;

/*!
 * \brief Enumerates the logging level options
 */
enum LoggingLevel
{
   TRIBOL_UNDEFINED, ///! Undefined 
   TRIBOL_DEBUG,     ///! Debug and higher
   TRIBOL_INFO,      ///! Info and higher
   TRIBOL_WARNING,   ///! Warning and higher
   TRIBOL_ERROR,     ///! Errors only
   NUM_LOGGING_LEVELS = TRIBOL_ERROR
};

/*!
 * \brief Enumerates the interface element types  
 */
// TODO workout how best to encode node count or order into this
enum InterfaceElementType
{
   UNDEFINED_ELEMENT, ///! Undefined
<<<<<<< HEAD
//   NODE,              ///! 0D node
//   EDGE,              ///! 1D edge
//   FACE,              ///! 2D face
//   CELL,              ///! 3D volume
   LINEAR_EDGE,       ///! 1D linear edge
   LINEAR_TRIANGLE,   ///! 2D linear triangle
   LINEAR_QUAD,       ///! 2D linear quadrilateral
   NUM_CONTACT_ELEMENTS = LINEAR_QUAD
=======
   LINEAR_EDGE,       ///! 1D linear edge 
   LINEAR_TRIANGLE,   ///! 2D linear triangle
   LINEAR_QUAD,       ///! 2D linear quadrilateral
   LINEAR_TET,        ///! 3D linear tetrahedron (volume methods and test mesh class)
   LINEAR_HEX,        ///! 3D linear hexahedron (volume methods and test mesh class)
   NUM_CONTACT_ELEMENTS = LINEAR_HEX
>>>>>>> c4fbda66
};

/*!
 * \brief Enumerates the visualization options
 */
enum VisType
{
   UNDEFINED_VIS,               ///! Undefined
   VIS_MESH,                    ///! Print registered mesh(es)
   VIS_FACES,                   ///! Print active interface-faces (method specific)
   VIS_OVERLAPS,                ///! Print interface face-face overlaps
   VIS_MESH_AND_OVERLAPS,       ///! Print registered mesh(es) and interface overlaps
   VIS_FACES_AND_OVERLAPS,      ///! Print active interface-faces and face-face overlaps
   VIS_MESH_FACES_AND_OVERLAPS, ///! Print registered mesh(es), active faces, and overlaps
   NUM_VIS_TYPES = VIS_MESH_FACES_AND_OVERLAPS
};

/*!
 * \brief Tribol supports the following different contact modes:
 *  <ul>
 *    <li> <b>SURFACE_TO_SURFACE</b>: surfaces coming to contact. </li>
 *    <li> <b>SURFACE_TO_VOLUME</b>: a surface coming into contact with a
 *          volumetric mesh description </li>
 *    <li> <b>VOLUME_TO_VOLUME</b>: two volumetric
 *  </ul>
 */
enum ContactMode
{
  SURFACE_TO_SURFACE,            ///! surface-to-surface interaction
  SURFACE_TO_SURFACE_CONFORMING, ///! conforming surface-to-surface interaction
  SURFACE_TO_VOLUME,             ///! surface-to-volume interaction
  VOLUME_TO_VOLUME,              ///! volume-to-volume interaction
  NUM_CONTACT_MODES
};

/*!
 * \brief Enumerates the available contact cases  
 */
enum ContactCase
{
  NO_CASE,       ///! No case specified for chosen mode and/or method
  AUTO,          ///! Auto contact
  NO_SLIDING,    ///! User may specify no sliding, simplifying search update
  NUM_CONTACT_CASES
};

/*!
 * \brief Enumerates the available contact method options.
 */
enum ContactMethod // all mortar methods go first
{
  SINGLE_MORTAR,      ///! Single mortar per Puso 2003
  ALIGNED_MORTAR,     ///! Aligned mortar to be used with ContactCase = NO_SLIDING
  MORTAR_WEIGHTS,     ///! Method that only returns mortar weights per single mortar method
  COMMON_PLANE,       ///! Common plane method, currently with single integration point
  NUM_CONTACT_METHODS
};

/*!
 * \brief Enumerates the available contact model options.
 */
enum ContactModel
{
  NO_CONTACT,   ///! No contact
  FRICTIONLESS, ///! Frictionless, normal contact only
  TIED,         ///! Tied contact, not supported
  COULOMB,      ///! Coulomb friction model, not supported
  NULL_MODEL,   ///! Null model, for use with ContactMethod = MORTAR_WEIGHTS
  NUM_CONTACT_MODELS
};

/*!
 * \brief Enumerates the available enforcement method options.
 */
enum EnforcementMethod
{
  PENALTY,               ///! Penalty enforcement method for gap only
  LAGRANGE_MULTIPLIER,   ///! Lagrange multiplier with system output
  NULL_ENFORCEMENT,      ///! Null enforcement, for use with ContactMethod = MORTAR_WEIGHTS
  NUM_ENFORCEMENT_METHODS
};

/*!
 * \brief Enumerates the available spatial binning methods
 */
enum BinningMethod
{
  BINNING_GRID,               ///! Uses a spatial index to compute the pairs
  BINNING_CARTESIAN_PRODUCT,  ///! Generates all element pairs between the meshes
  NUM_BINNING_METHODS,
  DEFAULT_BINNING_METHOD = BINNING_GRID
};

/*!
 * \brief Enumerates the available penalty enforcement options 
 */
enum PenaltyConstraintType
{
   KINEMATIC,
   KINEMATIC_AND_RATE,
   NUM_PENALTY_OPTIONS
};

/*!
 * \brief Enumerates the available kinematic penalty stiffness calculation options
 */
enum KinematicPenaltyCalculation
{
   KINEMATIC_CONSTANT, ///! Constant penalty stiffness applied to all contacting face-pairs
   KINEMATIC_ELEMENT,  ///! Element-wise penalty stiffness calculation
   NUM_KINEMATIC_PENALTY_CALCULATION
};

/*!
 * \brief Enumerates the available rate penalty stiffness calculation options
 */
enum RatePenaltyCalculation
{
   NO_RATE_PENALTY,
   RATE_CONSTANT,  ///! Constant rate penalty stiffness
   RATE_PERCENT,   ///! Rate penalty stiffness as a percentage of the kinematic penalty stiffness
   NUM_RATE_PENALTY_CALCULATION
};

/*!
 * \brief Enumerates supported real element fields
 */
enum RealElementFields
{
   UNDEFINED_REAL_ELEMENT_FIELD,
   KINEMATIC_CONSTANT_STIFFNESS, ///! Constant kinematic penalty stiffness
   RATE_CONSTANT_STIFFNESS,      ///! Constant rate penalty stiffness
   RATE_PERCENT_STIFFNESS,       ///! Percent rate penalty stiffness
   BULK_MODULUS,                 ///! Element bulk modulus
   YOUNGS_MODULUS,               ///! Element Young's modulus
   ELEMENT_THICKNESS,            ///! Element thickness in contact normal direction
   NUM_REAL_ELEMENT_FIELDS = ELEMENT_THICKNESS 
};

/*!
 * \brief Enumerates supported integer element fields
 */
enum IntElementFields
{
   UNDEFINED_INT_ELEMENT_FIELD
};

/*!
 * \brief Enumerates supported integer nodal fields
 */
enum IntNodalFields
{
   UNDEFINED_INT_NODAL_FIELD
};

/*!
 * \brief Enumerates the available integration rules over convex polygons
 */
enum PolyInteg
{
  SINGLE_POINT,    ///! Single point integration at centroid of polygon
  FULL_TRI_DECOMP, ///! Full integration using triangular decomposition
  NUM_INTEG_RULES
};

/*!
 * \brief Enumerates the available integration methods
 */
enum IntegMethod
{
   TWB,            ///! Taylor-Wingate-Bos integration on low order triangles
   TRIBOL_INV_ISO, ///! Inverse isoparametric mapping of integration points to parent space
   MFEM,           ///! MFEM integration rule and integration methods
   NUM_INTEG_METHODS
};

/*!
 * \brief Enumerates the finite element spaces of the Jacobian contributions
 */
enum class BlockSpace
{
   MORTAR,              ///! The coordinate space on the mortar contact surface
   NONMORTAR,           ///! The coordinate space on the nonmortar contact surface
   LAGRANGE_MULTIPLIER, ///! The Lagrange multiplier space
   NUM_BLOCK_SPACES
};

/*!
 * \brief Enumerates the available implicit evaluations modes
 */
enum class ImplicitEvalMode
{
   MORTAR_JACOBIAN,          ///! Contact Jacobian evaluation only
   MORTAR_RESIDUAL,          ///! Contact residual evaluation only
   MORTAR_RESIDUAL_JACOBIAN, ///! Contact residual AND Jacobian evaluation
   MORTAR_GAP,               ///! Contact gap evaluation only
   MORTAR_WEIGHTS_EVAL       ///! Mortar weight evaluation only
};

/*!
 * \brief Enumerates the available sparse output modes
 */
enum class SparseMode
{
   MFEM_INDEX_SET,     ///! initialize mfem sparse matrix with I, J, and data
   MFEM_LINKED_LIST,   ///! initialize mfem sparse matrix with flexible, linked list option
   MFEM_ELEMENT_DENSE  ///! Stores element Jacobian contributions in an axom::Array of mfem::DenseMatrixs
};

/*!
 * \brief Enumerates physical or parent basis evaluation
 */
enum BasisEvalType
{
   UNDEFINED_BASIS_EVAL_TYPE,
   PARENT,   ///! Evaluate basis in parent space
   PHYSICAL, ///! Evaluate basis in physical space
   NUM_BASIS_EVAL_TYPES = PHYSICAL
};

/*!
 * \brief Enumerates face-pair computational geometry errors
 */
enum FaceGeomError
{
   NO_FACE_GEOM_ERROR,                         ///! No face geometry error
   FACE_ORIENTATION,                           ///! Face vertices not ordered consistent with outward unit normal
   INVALID_FACE_INPUT,                         ///! Invalid input
   DEGENERATE_OVERLAP,                         ///! Issues with overlap calculation resulting in degenerate overlap
   FACE_VERTEX_INDEX_EXCEEDS_OVERLAP_VERTICES, ///! Very specific debug indexing error where face vertex count exceeds overlap vertex count in cg routine
   NUM_FACE_GEOM_ERRORS
};

/*!
 * \brief Enumerates ContactMode errors
 */
enum ModeError
{
   INVALID_MODE,
   NO_MODE_IMPLEMENTATION,
   NO_MODE_ERROR,
   NUM_MODE_ERRORS
};

/*!
 * \brief Enumerates ContactCase errors
 */
enum CaseError
{
   INVALID_CASE,
   NO_CASE_IMPLEMENTATION,
   INVALID_CASE_DATA,
   NO_CASE_ERROR,
   NUM_CASE_ERRORS
};

/*!
 * \brief Enumerates ContactMethod errors
 */
enum MethodError
{
   INVALID_METHOD,
   NO_METHOD_IMPLEMENTATION,
   DIFFERENT_FACE_TYPES,
   SAME_MESH_IDS,
   SAME_MESH_IDS_INVALID_DIM,
   INVALID_DIM,
   NULL_NODAL_RESPONSE,
   NO_METHOD_ERROR,
   NUM_METHOD_ERRORS
};

/*!
 * \brief Enumerates ContactModel Errors
 */
enum ModelError
{
   INVALID_MODEL,
   NO_MODEL_IMPLEMENTATION,
   NO_MODEL_IMPLEMENTATION_FOR_REGISTERED_METHOD,
   NO_MODEL_ERROR,
   NUM_MODEL_ERRORS
};

/*!
 * \brief Enumerates ContactEnforcement Errors
 */
enum EnforcementError
{
   INVALID_ENFORCEMENT,
   INVALID_ENFORCEMENT_FOR_REGISTERED_METHOD,
   INVALID_ENFORCEMENT_OPTION,
   OPTIONS_NOT_SET,
   NO_ENFORCEMENT_IMPLEMENTATION,
   NO_ENFORCEMENT_IMPLEMENTATION_FOR_REGISTERED_METHOD,
   NO_ENFORCEMENT_IMPLEMENTATION_FOR_REGISTERED_OPTION,
   NO_ENFORCEMENT_ERROR,
   NUM_ENFORCEMENT_ERRORS
};

/*!
 * \brief Enumerates enforcement data errors
 */
enum EnforcementDataErrors
{
   ERROR_IN_REGISTERED_ENFORCEMENT_DATA,
   NO_ENFORCEMENT_DATA_ERROR,
   NUM_ENFORCEMENT_DATA_ERRORS
};

/*!
 * \brief Enumerates ContactCase info
 */
enum CaseInfo
{
   SPECIFYING_NO_SLIDING_WITH_REGISTERED_MODE,
   SPECIFYING_NO_SLIDING_WITH_REGISTERED_METHOD,
   SPECIFYING_NONE_WITH_REGISTERED_METHOD,
   SPECIFYING_NONE_WITH_TWO_REGISTERED_MESHES,
   NO_CASE_INFO,
   NUM_CASE_INFO
};

/*!
 * \brief Enumerates EnforcementMethod info
 */
enum EnforcementInfo
{
   SPECIFYING_NULL_ENFORCEMENT_WITH_REGISTERED_METHOD,
   NO_ENFORCEMENT_INFO,
   NUM_ENFORCEMENT_INFO
};

/*!
 * \brief Struct to hold Lagrange multiplier enforcement and implicit evaluation options
 */
struct LagrangeMultiplierImplicitOptions
{
public:
   // default constructor
   LagrangeMultiplierImplicitOptions() {};

   ~LagrangeMultiplierImplicitOptions() {};

   bool is_enforcement_option_set() { return enforcement_option_set; }
 
   bool enforcement_option_set {false};

   ImplicitEvalMode eval_mode;    ///! Implicit evaluation mode for residual, jacobian and gaps
   SparseMode sparse_mode;        ///! Mode for assembling sparse matrix contributions
};

/*!
 * \brief Struct to hold penalty enforcement options
 */
struct PenaltyEnforcementOptions
{
public:
   // default constructor
   PenaltyEnforcementOptions() {};

   ~PenaltyEnforcementOptions() {};

   PenaltyConstraintType constraint_type;
   KinematicPenaltyCalculation kinematic_calculation;
   RatePenaltyCalculation rate_calculation;

   bool is_constraint_type_set()       { return constraint_type_set; }
   bool is_kinematic_calculation_set() { return kinematic_calc_set; }
   bool is_rate_calculation_set()      { return rate_calc_set; }
 
   bool constraint_type_set {false};
   bool kinematic_calc_set  {false};
   bool rate_calc_set       {false};

   double tiny_length   {1.e-12}; ///! Small length to avoid division by zero
   double tiny_penalty  {1.e-12}; ///! Small penalty to avoid division by zero
};

/*!
 * \brief Struct wrapping constraint enforcement options
 */
struct EnforcementOptions
{
public:
   // default constructor
   EnforcementOptions() {};

   ~EnforcementOptions() {}; 

   PenaltyEnforcementOptions         penalty_options;
   LagrangeMultiplierImplicitOptions lm_implicit_options;
};

/*!
 * \brief Singleton Struct to hold parameters
 */
struct parameters_t
{
  // return an instance of this struct
  static parameters_t& getInstance()
  {
     static parameters_t instance;
     return instance;
  }

  // disable copy constructor
  parameters_t( parameters_t const& ) = delete;

  // disable move
  parameters_t( parameters_t&& ) = delete;

  integer dimension;             ///! Spatial dimension of the problem
  CommType problem_comm;         ///! MPI communicator for the problem

  double overlap_area_frac;      ///! Ratio of overlap area to largest face area for contact inclusion
  double gap_tol_ratio;          ///! Ratio for determining tolerance for active contact gaps 
  double gap_separation_ratio;   ///! Ratio for determining allowable separation in geometric filtering
  double gap_tied_tol;           ///! Ratio for determining max separation tied contact can support
  double len_collapse_ratio;     ///! Ratio of face length providing topology collapse length tolerance
  double projection_ratio;       ///! Ratio for defining nonzero projections
  double auto_contact_pen_frac;  ///! Max allowable interpenetration as percent of element thickness for contact candidacy
  double timestep_pen_frac;      ///! Max allowable interpenetration as percent of element thickness prior to triggering timestep vote

  int vis_cycle_incr;            ///! Frequency for visualizations dumps
  VisType vis_type;              ///! Type of interface physics visualization output
  std::string output_directory;  ///! Output directory for visualization dumps
  bool enable_timestep_vote;     ///! True if host-code desires the timestep vote to be calculated and returned

  double auto_contact_len_scale_factor; ///! Sacle factor applied to element thickness for auto contact length scale
  bool auto_interpen_check;             ///! True if the auto-contact interpenetration check is used for full-overlap pairs

private:

  // private constructor
  parameters_t () { } 

};

} /* end namespace tribol */


#endif /* TRIBOL_PARAMETERS_HPP_ */

<|MERGE_RESOLUTION|>--- conflicted
+++ resolved
@@ -50,23 +50,10 @@
 enum InterfaceElementType
 {
    UNDEFINED_ELEMENT, ///! Undefined
-<<<<<<< HEAD
-//   NODE,              ///! 0D node
-//   EDGE,              ///! 1D edge
-//   FACE,              ///! 2D face
-//   CELL,              ///! 3D volume
    LINEAR_EDGE,       ///! 1D linear edge
    LINEAR_TRIANGLE,   ///! 2D linear triangle
    LINEAR_QUAD,       ///! 2D linear quadrilateral
    NUM_CONTACT_ELEMENTS = LINEAR_QUAD
-=======
-   LINEAR_EDGE,       ///! 1D linear edge 
-   LINEAR_TRIANGLE,   ///! 2D linear triangle
-   LINEAR_QUAD,       ///! 2D linear quadrilateral
-   LINEAR_TET,        ///! 3D linear tetrahedron (volume methods and test mesh class)
-   LINEAR_HEX,        ///! 3D linear hexahedron (volume methods and test mesh class)
-   NUM_CONTACT_ELEMENTS = LINEAR_HEX
->>>>>>> c4fbda66
 };
 
 /*!
