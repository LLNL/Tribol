// Copyright (c) 2017-2023, Lawrence Livermore National Security, LLC and
// other Tribol Project Developers. See the top-level LICENSE file for details.
//
// SPDX-License-Identifier: (MIT)

#include "tribol/mesh/CouplingScheme.hpp"

// Tribol includes
#include "tribol/types.hpp"
#include "tribol/mesh/MethodCouplingData.hpp"
#include "tribol/mesh/MeshManager.hpp"
#include "tribol/mesh/InterfacePairs.hpp"
#include "tribol/utils/ContactPlaneOutput.hpp"
#include "tribol/utils/Math.hpp"
#include "tribol/search/InterfacePairFinder.hpp"
#include "tribol/common/Parameters.hpp"
#include "tribol/geom/ContactPlane.hpp"
#include "tribol/geom/ContactPlaneManager.hpp"
#include "tribol/physics/Physics.hpp"
#include "tribol/integ/FE.hpp"

// Axom includes
#include "axom/slic.hpp"

// MFEM includes
#include "mfem.hpp"

// C++ includes
#include <cmath>

namespace tribol
{

//------------------------------------------------------------------------------
// INTERNAL HELPER METHODS
//------------------------------------------------------------------------------
namespace
{

//------------------------------------------------------------------------------
inline bool validMeshID( integer meshID )
{
  MeshManager & meshManager = MeshManager::getInstance();
  return (meshID==ANY_MESH) || meshManager.hasMesh( meshID );
}

} /* end anonymous namespace */

//------------------------------------------------------------------------------
// Struct implementation for CouplingSchemeErrors
//------------------------------------------------------------------------------
void CouplingSchemeErrors::printModeErrors()
{
   switch(this->cs_mode_error)
   {
      case INVALID_MODE:
      {
         SLIC_WARNING_ROOT("The specified ContactMode is invalid.");
         break;
      }
      case NO_MODE_IMPLEMENTATION:
      {
         SLIC_WARNING_ROOT("The specified ContactMode has no implementation.");
         break;
      }
      case NO_MODE_ERROR:
      {
         break;
      }
      default:
         break;
   } // end switch over mode errors
} // end CouplingSchemeErrors::printModeErrors()

//------------------------------------------------------------------------------
void CouplingSchemeErrors::printCaseErrors()
{
   switch(this->cs_case_error)
   {
      case  INVALID_CASE:
      {
         SLIC_WARNING_ROOT("The specified ContactCase is invalid.");
         break;
      }
      case NO_CASE_IMPLEMENTATION:
      {
         SLIC_WARNING_ROOT("The specified ContactCase has no implementation.");
         break;
      }
      case NO_CASE_ERROR:
      {
         break;
      }
      default:
         break;
   } // end switch over case errors
} // end CouplingSchemeErrors::printCaseErrors()

//------------------------------------------------------------------------------
void CouplingSchemeErrors::printMethodErrors()
{
   switch(this->cs_method_error)
   {
      case INVALID_METHOD:
      {
         SLIC_WARNING_ROOT("The specified ContactMethod is invalid.");
         break;
      }
      case NO_METHOD_IMPLEMENTATION:
      {
         SLIC_WARNING_ROOT("The specified ContactMethod has no implementation.");
         break;
      }
      case DIFFERENT_FACE_TYPES:
      {
         SLIC_WARNING_ROOT("The specified ContactMethod does not support different face types.");
         break;
      }
      case SAME_MESH_IDS:
      {
         SLIC_WARNING_ROOT("The specified ContactMethod cannot be used in coupling schemes with identical mesh IDs.");
         break;
      }
      case SAME_MESH_IDS_INVALID_DIM:
      {
         SLIC_WARNING_ROOT("The specified ContactMethod is not implemented for the problem dimension and " << 
                      "cannot be used in coupling schemes with identical mesh IDs.");
         break;
      }
      case INVALID_DIM:
      {
         SLIC_WARNING_ROOT("The specified ContactMethod is not implemented for the problem dimension.");
         break;
      }
      case NULL_NODAL_RESPONSE:
      {
         SLIC_WARNING_ROOT("User must call tribol::registerNodalResponse() for each mesh to use this ContactMethod.");
         break;
      }
      case NO_METHOD_ERROR:
      {
         break;
      }
      default:
         break;
   } // end switch over method errors
} // end CouplingSchemeErrors::printMethodErrors()

//------------------------------------------------------------------------------
void CouplingSchemeErrors::printModelErrors()
{
   switch(this->cs_model_error)
   {
      case INVALID_MODEL:
      {
         SLIC_WARNING_ROOT("The specified ContactModel is invalid.");
         break;
      }
      case NO_MODEL_IMPLEMENTATION:
      {
         SLIC_WARNING_ROOT("The specified ContactModel has no implementation.");
         break;
      }
      case NO_MODEL_IMPLEMENTATION_FOR_REGISTERED_METHOD:
      {
         SLIC_WARNING_ROOT("The specified ContactModel has no implementation for the registered ContactMethod.");
         break;
      }
      case NO_MODEL_ERROR:
      {
         break;
      }
      default:
         break;
   } // end switch over model errors
} // end CouplingSchemeErrors::printModelErrors()

//------------------------------------------------------------------------------
void CouplingSchemeErrors::printEnforcementErrors()
{
   switch(this->cs_enforcement_error)
   {
      case INVALID_ENFORCEMENT:
      {
         SLIC_WARNING_ROOT("The specified EnforcementMethod is invalid.");
         break;
      }
      case INVALID_ENFORCEMENT_FOR_REGISTERED_METHOD:
      {
         SLIC_WARNING_ROOT("The specified EnforcementMethod is invalid for the registered METHOD.");
         break;
      }
      case INVALID_ENFORCEMENT_OPTION:
      {
         SLIC_WARNING_ROOT("The specified enforcement option is invalid.");
         break;
      }
      case OPTIONS_NOT_SET:
      {
         SLIC_WARNING_ROOT("User must call 'tribol::set<EnforcementMethod>Options(..)' to set options for " << 
                      "registered EnforcementMethod.");
         break;
      }
      case NO_ENFORCEMENT_IMPLEMENTATION:
      {
         SLIC_WARNING_ROOT("The specified enforcement option has no implementation.");
         break;
      }
      case NO_ENFORCEMENT_IMPLEMENTATION_FOR_REGISTERED_METHOD:
      {
         SLIC_WARNING_ROOT("The specified enforcement option has no implementation for the registered ContactMethod.");
         break;
      }
      case NO_ENFORCEMENT_IMPLEMENTATION_FOR_REGISTERED_OPTION:
      {
         SLIC_WARNING_ROOT("The specified enforcement option has no implementation for the specified EnforcementMethod.");
         break;
      }
      case NO_ENFORCEMENT_ERROR:
      {
         break;
      }
      default:
         break;
   } // end switch over enforcement errors
} // end CouplingSchemeErrors::printEnforcementErrors()

//------------------------------------------------------------------------------
void CouplingSchemeErrors::printEnforcementDataErrors()
{
   switch(this->cs_enforcement_data_error)
   {
      case ERROR_IN_REGISTERED_ENFORCEMENT_DATA:
      {
         SLIC_WARNING_ROOT("Error in registered enforcement data; see warnings.");
         break;
      }
      case NO_ENFORCEMENT_DATA_ERROR:
      {
         break;
      }
      default:
         break;
   } // end switch over enforcement data errors
} // end CouplingSchemeErrors::printEnforcementDataErrors()

//------------------------------------------------------------------------------
// Struct implementation for CouplingSchemeInfo
//------------------------------------------------------------------------------
void CouplingSchemeInfo::printCaseInfo()
{
   switch(this->cs_case_info)
   {
      case SPECIFYING_NO_SLIDING_WITH_REGISTERED_MODE:
      {
         SLIC_DEBUG_ROOT("Overriding with ContactCase=NO_SLIDING with registered ContactMode."); 
         break;
      }
      case SPECIFYING_NO_SLIDING_WITH_REGISTERED_METHOD:
      {
         SLIC_DEBUG_ROOT("Overriding with ContactCase=NO_SLIDING with registered ContactMethod."); 
         break;
      }
      case SPECIFYING_NONE_WITH_REGISTERED_METHOD:
      {
         SLIC_DEBUG_ROOT("Overriding with ContactCase=NO_CASE with registered ContactMethod."); 
         break;
      }
      case SPECIFYING_NONE_WITH_TWO_REGISTERED_MESHES:
      {
         SLIC_DEBUG_ROOT("ContactCase=AUTO not supported with two different meshes; overriding with ContactCase=NO_CASE.");
         break;
      }
      case NO_CASE_INFO:
      {
         break;
      }
      default:
         break;
   } // end switch over case info
} // end CouplingSchemeInfo::printCaseInfo()

//------------------------------------------------------------------------------
void CouplingSchemeInfo::printEnforcementInfo()
{
   switch(this->cs_enforcement_info)
   {
      case SPECIFYING_NULL_ENFORCEMENT_WITH_REGISTERED_METHOD:
      {
         SLIC_DEBUG_ROOT("Overriding with EnforcementMethod=NULL_ENFORCEMENT with registered ContactMethod.");
         break;
      }
      case NO_ENFORCEMENT_INFO:
      {
         break;
      }
      default:
         break;
   } // end switch over enforcement info
} // end CouplingSchemeInfo::printEnforcementInfo()

//------------------------------------------------------------------------------
// CouplingScheme class implementation
//------------------------------------------------------------------------------

//------------------------------------------------------------------------------
CouplingScheme::CouplingScheme( integer couplingSchemeId, 
                                integer meshId1,
                                integer meshId2,
                                integer contact_mode,
                                integer contact_case,
                                integer contact_method,
                                integer contact_model,
                                integer enforcement_method,
                                integer binning_method )
   : m_id                   ( couplingSchemeId ) 
   , m_meshId1              ( meshId1 )
   , m_meshId2              ( meshId2 )
   , m_numTotalNodes        ( 0 )
   , m_fixedBinning         ( false )
   , m_isBinned             ( false )
   , m_isTied               ( false )
   , m_numActivePairs       ( 0 )
   , m_methodData           ( nullptr )
{
  // error sanity checks
  SLIC_ERROR_ROOT_IF( meshId1==ANY_MESH, "meshId1 cannot be set to ANY_MESH" );
  SLIC_ERROR_ROOT_IF( !validMeshID( m_meshId1 ), "invalid meshId1=" << meshId1 );
  SLIC_ERROR_ROOT_IF( !validMeshID( m_meshId2 ), "invalid meshId2=" << meshId2 );

  SLIC_ERROR_ROOT_IF( !in_range( contact_mode, NUM_CONTACT_MODES ),
                      "invalid contact_mode=" << contact_mode );
  SLIC_ERROR_ROOT_IF( !in_range( contact_method, NUM_CONTACT_METHODS ),
                      "invalid contact_method=" << contact_method );
  SLIC_ERROR_ROOT_IF( !in_range( contact_model, NUM_CONTACT_MODELS ),
                      "invalid contact_model=" << contact_model );
  SLIC_ERROR_ROOT_IF( !in_range( enforcement_method, NUM_ENFORCEMENT_METHODS ),
                      "invalid enforcement_method=" << enforcement_method );
  SLIC_ERROR_ROOT_IF( !in_range( binning_method, NUM_BINNING_METHODS ),
                      "invalid binning_method=" << binning_method );

  m_contactMode = static_cast<ContactMode>( contact_mode );
  m_contactCase = static_cast<ContactCase>( contact_case );
  m_contactMethod = static_cast<ContactMethod>( contact_method );
  m_contactModel = static_cast<ContactModel>( contact_model ),
  m_enforcementMethod = static_cast<EnforcementMethod>( enforcement_method );
  m_binningMethod = static_cast<BinningMethod>( binning_method );

  m_couplingSchemeErrors.cs_mode_error        = NO_MODE_ERROR;
  m_couplingSchemeErrors.cs_case_error        = NO_CASE_ERROR;
  m_couplingSchemeErrors.cs_method_error      = NO_METHOD_ERROR;
  m_couplingSchemeErrors.cs_model_error       = NO_MODEL_ERROR;
  m_couplingSchemeErrors.cs_enforcement_error = NO_ENFORCEMENT_ERROR;

  m_couplingSchemeInfo.cs_case_info        = NO_CASE_INFO;
  m_couplingSchemeInfo.cs_enforcement_info = NO_ENFORCEMENT_INFO;

  m_loggingLevel = TRIBOL_UNDEFINED;

  // STEP 0: create contact-pairs object associated with this coupling scheme
  m_interfacePairs = new InterfacePairs( );

} // end CouplingScheme::CouplingScheme()

//------------------------------------------------------------------------------
CouplingScheme::~CouplingScheme()
{
  delete m_interfacePairs;
  delete m_methodData;
}

//------------------------------------------------------------------------------
bool CouplingScheme::isValidCouplingScheme()
{
   bool valid {true};
   MeshManager & meshManager = MeshManager::getInstance(); 
   if (!meshManager.hasMesh(this->m_meshId1) || !meshManager.hasMesh(this->m_meshId2))
   {
      SLIC_WARNING_ROOT("Please register meshes for coupling scheme, " << this->m_id << ".");
      return false;
   }

   MeshData & mesh1 = meshManager.GetMeshInstance( this->m_meshId1 );
   MeshData & mesh2 = meshManager.GetMeshInstance( this->m_meshId2 );

   // check for invalid mesh topology matches in a coupling scheme
   if (mesh1.m_elementType != mesh2.m_elementType)
   {
      SLIC_WARNING_ROOT("Coupling scheme, " << this->m_id << ", does not support meshes with " << 
                        "different surface element types.");
      mesh1.m_isValid = false;
      mesh2.m_isValid = false;
   }

   // check for invalid meshes. A mesh could be deemed invalid when registered.
   if (!mesh1.m_isValid || !mesh2.m_isValid)
   {
      return false;
   }
   
   // set boolean for null meshes
   if ( mesh1.m_numCells <= 0 || mesh2.m_numCells <= 0 )
   {
      this->m_nullMeshes = true;
      valid = true; // a null-mesh coupling scheme should still be valid
   }

   // check valid contact mode. Not all modes have an implementation
   if (!this->isValidMode()) 
   {
      this->m_couplingSchemeErrors.printModeErrors();
      valid = false;
   }

   if (!this->isValidCase())
   {
      this->m_couplingSchemeErrors.printCaseErrors();
      valid = false; 
   }
   else
   {
      // print reasons why case may have been modified
      this->m_couplingSchemeInfo.printCaseInfo();
   }

   if (!this->isValidMethod())
   {
      this->m_couplingSchemeErrors.printMethodErrors();
      valid = false;
   }

   if (!this->isValidModel())
   {
      this->m_couplingSchemeErrors.printModelErrors();
      valid = false;
   }

   if (!this->isValidEnforcement())
   {
      this->m_couplingSchemeErrors.printEnforcementErrors();
      valid = false;
   }
   else if (this->checkEnforcementData() != 0)
   {
      this->m_couplingSchemeErrors.printEnforcementDataErrors();
      valid = false;
   }

   return valid;
} // end CouplingScheme::isValidCouplingScheme()

//------------------------------------------------------------------------------
bool CouplingScheme::isValidMode()
{
   // check if contactMode is not an existing option
   if ( !in_range(this->m_contactMode, NUM_CONTACT_MODES) )  
   {
      this->m_couplingSchemeErrors.cs_mode_error = INVALID_MODE;
      return false;
   }
   else if (this->m_contactMode != SURFACE_TO_SURFACE &&
            this->m_contactMode != SURFACE_TO_SURFACE_CONFORMING)
   {
      this->m_couplingSchemeErrors.cs_mode_error = NO_MODE_IMPLEMENTATION;
      return false;
   }
   else
   {
      this->m_couplingSchemeErrors.cs_mode_error = NO_MODE_ERROR;
   } 
   return true;
} // end CouplingScheme::isValidMode()

//------------------------------------------------------------------------------
bool CouplingScheme::isValidCase()
{
   // check if contactCase is not an existing option
   if ( !in_range(this->m_contactCase, NUM_CONTACT_CASES) )  
   {
      this->m_couplingSchemeErrors.cs_case_error = INVALID_CASE;
      return false;
   }

   // modify incompatible case with SURFACE_TO_SURFACE_CONFORMING to 
   // NO_SLIDING
   if (this->m_contactMode == SURFACE_TO_SURFACE_CONFORMING && 
       this->m_contactCase != NO_SLIDING)
   {
      this->m_couplingSchemeInfo.cs_case_info = SPECIFYING_NO_SLIDING_WITH_REGISTERED_MODE;
      this->m_contactCase = NO_SLIDING;
   }

   // make sure NO_SLIDING case is specified with ALIGNED_MORTAR
   if (this->m_contactMethod == ALIGNED_MORTAR && 
       this->m_contactCase != NO_SLIDING)
   {
      this->m_couplingSchemeInfo.cs_case_info = SPECIFYING_NO_SLIDING_WITH_REGISTERED_METHOD;
      this->m_contactCase = NO_SLIDING;
   }

   // catch invalid case with SINGLE_MORTAR and MORTAR_WEIGHTS and switch 
   // case to NONE (no case required). 
   if ((this->m_contactMethod == SINGLE_MORTAR   ||
        this->m_contactMethod == MORTAR_WEIGHTS) &&
       (this->m_contactCase != NO_CASE && this->m_contactCase != NO_SLIDING))
   {
      this->m_couplingSchemeInfo.cs_case_info = SPECIFYING_NONE_WITH_REGISTERED_METHOD;
      this->m_contactCase = NO_CASE;
   }

   // catch incorrectly specified AUTO contact case
   if (this->m_contactCase == AUTO &&
       (this->m_meshId1 != this->m_meshId2))
   {
      this->m_couplingSchemeInfo.cs_case_info = SPECIFYING_NONE_WITH_TWO_REGISTERED_MESHES;
      this->m_contactCase = NO_CASE;
   }
   
   // if we are here we have modified the case with no error.
   this->m_couplingSchemeErrors.cs_case_error = NO_CASE_ERROR;

   return true;
} // end CouplingScheme::isValidCase()

//------------------------------------------------------------------------------
bool CouplingScheme::isValidMethod()
{
   ////////////////////////
   //        NOTE        //
   ////////////////////////
   // Any new method has to be added as a case in the switch statement, even 
   // if there are no specific checks, otherwise Tribol will error out assuming 
   // that there is no implementation for a method in the ContactMethod enum list

   // check if contactMethod is not an existing option
   if ( !in_range(this->m_contactMethod, NUM_CONTACT_METHODS) )
   {
      this->m_couplingSchemeErrors.cs_method_error = INVALID_METHOD;
      return false;
   }

   MeshManager & meshManager = MeshManager::getInstance(); 
   MeshData & mesh1 = meshManager.GetMeshInstance( this->m_meshId1 );
   MeshData & mesh2 = meshManager.GetMeshInstance( this->m_meshId2 );
   integer dim = this->spatialDimension();

   // check all methods for basic validity issues for non-null meshes
   if (!this->m_nullMeshes)
   {
      if ( this->m_contactMethod == ALIGNED_MORTAR ||
           this->m_contactMethod == MORTAR_WEIGHTS ||
           this->m_contactMethod == SINGLE_MORTAR )
      {
         if (mesh1.m_numNodesPerCell != mesh2.m_numNodesPerCell)
         {
            this->m_couplingSchemeErrors.cs_method_error = DIFFERENT_FACE_TYPES; 
            return false;
         }
         if( this->m_meshId1 == this->m_meshId2 )
         {
            this->m_couplingSchemeErrors.cs_method_error = SAME_MESH_IDS;
            if (dim != 3)
            {
               this->m_couplingSchemeErrors.cs_method_error = SAME_MESH_IDS_INVALID_DIM;
            }
            return false;
         }

         if (dim != 3)
         {
            this->m_couplingSchemeErrors.cs_method_error = INVALID_DIM;
            return false;
         } 
      }
      else if ( this->m_contactMethod == COMMON_PLANE )
      {
         // check for different face types. This is not yet supported
         if (mesh1.m_numNodesPerCell != mesh2.m_numNodesPerCell)
         {
            this->m_couplingSchemeErrors.cs_method_error = DIFFERENT_FACE_TYPES; 
            return false;
         }
      } // end switch on contact method
      else
      {
         // if we are here there may be a method with no implementation. 
         // See note at top of routine.
         this->m_couplingSchemeErrors.cs_method_error = NO_METHOD_IMPLEMENTATION;
         return false;
      }

      if ( this->m_contactMethod == ALIGNED_MORTAR ||
           this->m_contactMethod == SINGLE_MORTAR  ||
           this->m_contactMethod == COMMON_PLANE )
      {
         if ( mesh1.m_numCells > 0 && !mesh1.m_nodalFields.m_is_nodal_response_set )
         {
            this->m_couplingSchemeErrors.cs_method_error = NULL_NODAL_RESPONSE;
            return false; 
         }
 
         if ( mesh2.m_numCells > 0 && !mesh2.m_nodalFields.m_is_nodal_response_set )
         {
            this->m_couplingSchemeErrors.cs_method_error = NULL_NODAL_RESPONSE;
            return false; 
         }
      
      }
   } // end if-check on non-null meshes

   // TODO check for nodal displacements for methods that require this data 

   // no method error if here
   this->m_couplingSchemeErrors.cs_method_error = NO_METHOD_ERROR;
   return true;

} // end CouplingScheme::isValidMethod()

//------------------------------------------------------------------------------
bool CouplingScheme::isValidModel()
{
   // Note: add a method check for compatible models when implementing a new 
   // method in Tribol

   // check if the m_contactModel is not an existing option
   if ( !in_range(this->m_contactModel, NUM_CONTACT_MODELS) )  
   {
      this->m_couplingSchemeErrors.cs_model_error = INVALID_MODEL; 
      return false;
   }

   // check for model and method compatibility issues
   switch (this->m_contactMethod)
   {
      case SINGLE_MORTAR:
      case ALIGNED_MORTAR:
      case MORTAR_WEIGHTS:
      {
         if ( this->m_contactModel != FRICTIONLESS && this->m_contactModel != NULL_MODEL  )
         {
            this->m_couplingSchemeErrors.cs_model_error = NO_MODEL_IMPLEMENTATION_FOR_REGISTERED_METHOD;
            return false;
         }
         break;
      }

      case COMMON_PLANE:
      {
         if ( this->m_contactModel != FRICTIONLESS &&
              this->m_contactModel != NULL_MODEL   &&
              this->m_contactModel != TIED )
         {
            this->m_couplingSchemeErrors.cs_model_error = NO_MODEL_IMPLEMENTATION_FOR_REGISTERED_METHOD;
            return false;
         }   
         break;
      }
      
      default:
      {
         // Don't need to add default error/info. Compatibility is driven by existing 
         // method implementations, which are checked in isValidMethod()
         break;
      }
   } // end switch

   this->m_couplingSchemeErrors.cs_model_error = NO_MODEL_ERROR;
   return true;
} // end isValidModel()

//------------------------------------------------------------------------------
bool CouplingScheme::isValidEnforcement()
{
   // NOTE: Add a method check here for compatible enforcement when adding a 
   // new method to Tribol

   // check if the enforcementMethod is not an existing option
   if ( !in_range(this->m_enforcementMethod, NUM_ENFORCEMENT_METHODS) )  
   {
      this->m_couplingSchemeErrors.cs_enforcement_error = INVALID_ENFORCEMENT;
      return false;
   }

   // check for invalid method/enforcement compatibility
   switch (this->m_contactMethod)
   {
      case MORTAR_WEIGHTS:
      {
         // force NULL_ENFORCEMENT for MORTAR_WEIGHTS. Only possible choice
         if (this->m_enforcementMethod != NULL_ENFORCEMENT)
         {
            this->m_couplingSchemeInfo.cs_enforcement_info = 
               SPECIFYING_NULL_ENFORCEMENT_WITH_REGISTERED_METHOD;
            this->m_enforcementMethod = NULL_ENFORCEMENT;
            // don't return
         }
         if ( this->m_enforcementOptions.lm_implicit_options.eval_mode != ImplicitEvalMode::MORTAR_WEIGHTS_EVAL )
         {
            // Note, not adding a cs_enforcement_info note here since MORTAR_WEIGHTS only 
            // works with this eval mode. This is simply protecting a user from specifying 
            // something that doesn't make sense for this specialized 'method'. This does 
            // not affect requirements on registered data or output for the user.
            this->m_enforcementOptions.lm_implicit_options.eval_mode = ImplicitEvalMode::MORTAR_WEIGHTS_EVAL;
            // don't return
         }
         if ( this->m_enforcementOptions.lm_implicit_options.sparse_mode != SparseMode::MFEM_LINKED_LIST )
         {
            this->m_couplingSchemeErrors.cs_enforcement_error = 
               NO_ENFORCEMENT_IMPLEMENTATION_FOR_REGISTERED_OPTION;
            return false;
         } 
         break;
      } // end case MORTAR_WEIGHTS

      case ALIGNED_MORTAR:
      case SINGLE_MORTAR:
      {
         if ( this->m_enforcementMethod == PENALTY )
         {
            this->m_couplingSchemeErrors.cs_enforcement_error = 
               NO_ENFORCEMENT_IMPLEMENTATION_FOR_REGISTERED_METHOD;
            return false;
         }
         else if ( this->m_enforcementMethod != LAGRANGE_MULTIPLIER )
         {
            // Don't change to valid enforcement method. Data required 
            // for valid method likely not registered
            this->m_couplingSchemeErrors.cs_enforcement_error = 
               INVALID_ENFORCEMENT_FOR_REGISTERED_METHOD;
            return false;
         }
         else if ( this->m_enforcementMethod == LAGRANGE_MULTIPLIER )
         {
            if ( !this->m_enforcementOptions.lm_implicit_options.is_enforcement_option_set() )
            {
               this->m_couplingSchemeErrors.cs_enforcement_error = 
                  OPTIONS_NOT_SET;
               return false;
            }
            else if ( 
               this->m_enforcementOptions.lm_implicit_options.sparse_mode != SparseMode::MFEM_LINKED_LIST && 
               this->m_enforcementOptions.lm_implicit_options.sparse_mode !=
               SparseMode::MFEM_ELEMENT_DENSE )
            {
               this->m_couplingSchemeErrors.cs_enforcement_error = 
                  NO_ENFORCEMENT_IMPLEMENTATION_FOR_REGISTERED_OPTION;
               return false;
            } 
            else if ( this->m_enforcementOptions.lm_implicit_options.eval_mode == ImplicitEvalMode::MORTAR_WEIGHTS_EVAL )
            {
               this->m_couplingSchemeErrors.cs_enforcement_error =
                  NO_ENFORCEMENT_IMPLEMENTATION_FOR_REGISTERED_OPTION;
               return false;
            }
         }
         break;
      } // end case SINGLE_MORTAR

      case COMMON_PLANE:
      {
         // check if PENALTY is not chosen. This is the only possible (and foreseeable)
         // choice for COMMON_PLANE
         if ( this->m_enforcementMethod != PENALTY )
         {
            this->m_couplingSchemeErrors.cs_enforcement_error = 
               INVALID_ENFORCEMENT_FOR_REGISTERED_METHOD;
            return false;
         }
         else if ( !this->m_enforcementOptions.penalty_options.is_constraint_type_set() )
         {
            this->m_couplingSchemeErrors.cs_enforcement_error = 
               OPTIONS_NOT_SET;
            return false;
         }
         break;
      }

      default:
      {
         // no default check. These are method driven and method checks are performed 
         // in isValidMethod(). 
         break; 
      }
   } // end switch
 
   this->m_couplingSchemeErrors.cs_enforcement_error = NO_ENFORCEMENT_ERROR;
   return true;
} // end CouplingScheme::isValidEnforcement()

//------------------------------------------------------------------------------
int CouplingScheme::checkEnforcementData()
{
   
   MeshManager & meshManager = MeshManager::getInstance(); 
   MeshData & mesh1 = meshManager.GetMeshInstance( this->m_meshId1 );
   MeshData & mesh2 = meshManager.GetMeshInstance( this->m_meshId2 );
   this->m_couplingSchemeErrors.cs_enforcement_data_error 
      = NO_ENFORCEMENT_DATA_ERROR; 

   int err = 0;
   switch (this->m_contactMethod)
   {
      case MORTAR_WEIGHTS:
         // no-op for now
         break;
      case ALIGNED_MORTAR:
         // don't break
      case SINGLE_MORTAR:
      {
         switch (this->m_enforcementMethod)
         {
            case LAGRANGE_MULTIPLIER:
            {
               // check LM data. Note, this routine is guarded against null-meshes
               if (mesh2.checkLagrangeMultiplierData() != 0) // nonmortar side only
               {
                  this->m_couplingSchemeErrors.cs_enforcement_data_error = ERROR_IN_REGISTERED_ENFORCEMENT_DATA;
                  err = 1;
               } 
               break;
            } // end case LAGRANGE_MULTIPLIER
            default:
               // no-op
               break;
         } // end switch over enforcement method
         break;
      } // end case SINGLE_MORTAR
      case COMMON_PLANE:
      {
         switch (this->m_enforcementMethod)
         {
            case PENALTY:
            {
               // check penalty data. Note, this routine is guarded against null-meshes
               PenaltyEnforcementOptions& pen_enfrc_options = this->m_enforcementOptions.penalty_options;
               if (mesh1.checkPenaltyData( pen_enfrc_options ) != 0 ||
                   mesh2.checkPenaltyData( pen_enfrc_options ) != 0)
               {
                  this->m_couplingSchemeErrors.cs_enforcement_data_error 
                     = ERROR_IN_REGISTERED_ENFORCEMENT_DATA;
                  err = 1;
               }
               break;
            } // end case PENALTY
            default:
               // no-op
               break;
         }  // end switch over enforcement method
      } // end case COMMON_PLANE
      default:
         // no-op
         break;
   } // end switch on method

   return err;

} // end CouplingScheme::checkEnforcementData()
//------------------------------------------------------------------------------
void CouplingScheme::performBinning()
{
   // Find the interacting pairs for this coupling scheme. Will not use
   // binning if setInterfacePairs has been called.
   if (!this->m_nullMeshes)
   {
      if( !this->hasFixedBinning() ) 
      {
         m_interfacePairs->clear();

         InterfacePairFinder finder(this);
         finder.initialize();
         finder.findInterfacePairs();

         // For Cartesian binning, we only need to compute the binning once
         if(this->getBinningMethod() == BINNING_CARTESIAN_PRODUCT)
         {
            this->setFixedBinning(true);
         }

         // set fixed binning depending on contact case, 
         // e.g. NO_SLIDING
         this->setFixedBinningPerCase();
      }
   } // end if-non-null meshes
   return;
}
//------------------------------------------------------------------------------
int CouplingScheme::apply( integer cycle, real t, real &dt ) 
{
  // set dimension on the contact plane manager
  parameters_t& params = parameters_t::getInstance();
  ContactPlaneManager& cpMgr = ContactPlaneManager::getInstance();

  // clear contact plane manager to be populated/allocated anew for this
  // coupling-scheme/cycle.
  cpMgr.clearCPManager();
  cpMgr.setSpaceDim( params.dimension );

  // loop over number of interface pairs
  IndexType numPairs = m_interfacePairs->getNumPairs();

  SLIC_DEBUG("Coupling scheme " << m_id << " has " << numPairs << " pairs.");

  // loop over all pairs and perform geometry checks to see if they 
  // are interacting
  int numActivePairs = 0;
  int pair_err = 0;
  for (IndexType kp = 0; kp < numPairs; ++kp)
  {
     InterfacePair pair = m_interfacePairs->getInterfacePair(kp);

     // call wrapper around the contact method/case specific 
     // geometry checks to determine whether to include a pair 
     // in the active set
     bool interact = false;
     FaceGeomError interact_err = CheckInterfacePair( pair, m_contactMethod, 
                                                      m_contactCase, interact );

<<<<<<< HEAD
     //std::cout << "FaceGeomError: " << static_cast<int>(interact_err) << std::endl;
=======
     // Update pair reporting data for this coupling scheme
     this->updatePairReportingData( interact_err );
>>>>>>> 0f825ff1

     // TODO refine how these errors are handled. Here we skip over face-pairs with errors. That is, 
     // they are not registered for contact, but we don't error out.
     if (interact_err != NO_FACE_GEOM_ERROR)
     {
        pair_err = 1;
        pair.isContactCandidate = false;
        // TODO consider printing offending face(s) coordinates for debugging
        // SLIC_DEBUG("Face geometry error, " << static_cast<int>(interact_err) << "for pair, " << kp << ".");
        // continue; // TODO SRW why do we need this? Seems like we want to update interface pair below if-statements
     }
     else if (!interact)
     {
        pair.isContactCandidate = false;
     }
     else
     {
        pair.isContactCandidate = true;
        ++numActivePairs;
     }
     
     // update the InterfacePairs container on the coupling scheme 
     // to reflect any change to contact candidacy
     m_interfacePairs->updateInterfacePair( pair, kp ); 

   } // end loop over pairs

   this->m_numActivePairs = numActivePairs;

   // Here, the pair_err is checked, which detects an issue with a face-pair geometry
   // (which has been skipped over for contact eligibility) and reports this warning.
   // This is intended to indicate to a user that there may be bad geometry, or issues with 
   // complex cg calculations that need debugging.
   //
   // This is complex because a host-code may have unavoidable 'bad' geometry and wish 
   // to continue the simulation. In this case, we may 'punt' on those face-pairs, which 
   // may be reasonable and not an error. Alternatively, this warning may indicate a bug 
   // or issue in the cg that a host-code does desire to have resolved. For this reason, this
   // message is kept at the warning level.
   SLIC_INFO_IF( pair_err!=0, "CouplingScheme::apply(): possible issues with orientation, " << 
                 "input, or invalid overlaps in CheckInterfacePair()." );

   SLIC_ERROR_IF( numActivePairs != cpMgr.size(), "CouplingScheme::apply(): " << 
                  "number of active pairs does not match number of contact planes." );

   // aggregate across ranks for this coupling scheme? SRW
   SLIC_DEBUG("Number of active interface pairs: " << numActivePairs);

   // wrapper around contact method, case, and 
   // enforcement to apply the interface physics in both 
   // normal and tangential directions. This function loops 
   // over the pairs on the coupling scheme and applies the 
   // appropriate physics in the normal and tangential directions.
   int err = ApplyInterfacePhysics( this, cycle, t );

   SLIC_WARNING_IF(err!=0, "CouplingScheme::apply(): error in ApplyInterfacePhysics for " <<
                   "coupling scheme, " << this->m_id << ".");

   // compute Tribol timestep vote on the coupling scheme
   if (err==0 && numActivePairs>0)
   {
      computeTimeStep(dt);
   }

   // write output
   writeInterfaceOutput( params.output_directory,
                         params.vis_type, 
                         cycle, t );

   if (err != 0)
   {
      return 1;
   }
   else
   {
      // here we don't have any error in the application of interface physics, 
      // but may have face-pair data reporting skipped pair statistics for debug print
      this->printPairReportingData();
      return 0;
   }
  
} // end CouplingScheme::apply()

//------------------------------------------------------------------------------
bool CouplingScheme::init()
{
   // check for valid coupling scheme only for non-null-meshes
   bool valid = false;
   valid = this->isValidCouplingScheme();
   this->m_isValid = valid;
   if (this->m_isValid)
   {
      // set individual coupling scheme logging level
      this->setSlicLoggingLevel();
      this->allocateMethodData();

      // compute the face data
      MeshManager & meshManager = MeshManager::getInstance(); 
      MeshData & mesh1 = meshManager.GetMeshInstance( this->m_meshId1 );
      mesh1.computeFaceData( mesh1.m_dim );
      if (this->m_meshId2 != this->m_meshId1)
      {
         MeshData & mesh2 = meshManager.GetMeshInstance( this->m_meshId2 );
         mesh2.computeFaceData( mesh2.m_dim );
      }

      return true;
   }
   else
   {
      return false;
   }
}
//------------------------------------------------------------------------------
void CouplingScheme::setSlicLoggingLevel()
{
   // set slic logging level for coupling schemes that have API modified logging levels
   if (this->m_loggingLevel != TRIBOL_UNDEFINED)
   {
      switch (this->m_loggingLevel)
      {
         case TRIBOL_DEBUG:
         {
            axom::slic::setLoggingMsgLevel( axom::slic::message::Debug );
            break;
         } 
         case TRIBOL_INFO:
         {
            axom::slic::setLoggingMsgLevel( axom::slic::message::Info );
            break;
         } 
         case TRIBOL_WARNING:
         {
            axom::slic::setLoggingMsgLevel( axom::slic::message::Warning );
            break;
         } 
         case TRIBOL_ERROR:
         {
            axom::slic::setLoggingMsgLevel( axom::slic::message::Error );
            break;
         } 
         default:
         {
            axom::slic::setLoggingMsgLevel( axom::slic::message::Warning );
            break;
         }
      } // end switch
   } // end if
}
//------------------------------------------------------------------------------
void CouplingScheme::allocateMethodData()
{
   // check for valid coupling schemes for those with non-null meshes.
   // Note: keep if-block for non-null meshes here. A valid coupling scheme 
   // may have null meshes, but we don't want to allocate unnecessary memory here.
   MeshManager & meshManager = MeshManager::getInstance(); 
   MeshData & mesh1 = meshManager.GetMeshInstance( this->m_meshId1 );
   MeshData & mesh2 = meshManager.GetMeshInstance( this->m_meshId2 );
   if (mesh1.m_numCells > 0 && mesh2.m_numCells > 0)
   {
      this->m_numTotalNodes = mesh1.m_lengthNodalData;

      // dynamically allocate method data object for mortar method
      switch (this->m_contactMethod)
      {
         case ALIGNED_MORTAR:
         case MORTAR_WEIGHTS:
         case SINGLE_MORTAR:
         {
            // dynamically allocate method data object
            this->m_methodData = new MortarData;
            static_cast<MortarData*>( m_methodData )->m_numTotalNodes = this->m_numTotalNodes;
            break;
         } // end case SINGLE_MORTAR
         default:
         {
            this->m_methodData = nullptr;
            break;
         }
      } // end if on non-null meshes

   } // end if on non-null-meshes
} // end CouplingScheme::allocateMethodData()

//------------------------------------------------------------------------------
real CouplingScheme::getGapTol( int fid1, int fid2 ) const
{
   MeshManager & meshManager = MeshManager::getInstance(); 
   MeshData & mesh1 = meshManager.GetMeshInstance( m_meshId1 );
   MeshData & mesh2 = meshManager.GetMeshInstance( m_meshId2 );
   parameters_t& params = parameters_t::getInstance();
   real gap_tol = 0.;

   // add debug warning if this routine is called for interface methods 
   // that do not require gap tolerances 
   switch ( m_contactMethod ) {

      case SINGLE_MORTAR :
         SLIC_WARNING("CouplingScheme::getGapTol(): 'SINGLE_MORTAR' " << 
                      "method does not require use of a gap tolerance." );
         break;

      case ALIGNED_MORTAR :
         SLIC_WARNING("CouplingScheme::getGapTol(): 'ALIGNED_MORTAR' " << 
                      "method does not require use of a gap tolerance." );
         break;

      case MORTAR_WEIGHTS :
         SLIC_WARNING("CouplingScheme::getGapTol(): 'MORTAR_WEIGHTS' " << 
                      "method does not require use of a gap tolerance." );
         break;

      case COMMON_PLANE :

         switch ( m_contactModel ) {

            case TIED :
               gap_tol = params.gap_tied_tol *
                         axom::utilities::max( mesh1.m_faceRadius[fid1],
                                               mesh2.m_faceRadius[fid2] );
               break;

            default :  
               gap_tol = -1. * params.gap_tol_ratio *  
                         axom::utilities::max( mesh1.m_faceRadius[fid1],
                                               mesh2.m_faceRadius[fid2] );
               break;

         } // end switch over m_contactModel
         break;

      default : 
         break;
   } // end switch over m_contactMethod
  
   return gap_tol;
}

//------------------------------------------------------------------------------
void CouplingScheme::computeTimeStep(real &dt)
{
   // make sure velocities are registered
   MeshManager & meshManager = MeshManager::getInstance(); 
   MeshData & mesh1 = meshManager.GetMeshInstance( m_meshId1 );
   MeshData & mesh2 = meshManager.GetMeshInstance( m_meshId2 );

   if (dt < 1.e-8)
   {
      // current timestep too small for Tribol vote. Leave unchanged and return
      return;
   }

   // check for null velocities needed to compute timestep. Allow for null-meshes
   // (i.e. zero-element on rank meshes)
   bool meshVel1 = true;
   bool meshVel2 = true;
   if (this->spatialDimension() == 2)
   {
      if (mesh1.m_velX == nullptr || mesh1.m_velY == nullptr)
      {
         meshVel1 = false;
      }

      if (mesh2.m_velX == nullptr || mesh2.m_velY == nullptr)
      {
         meshVel2 = false;
      }
   }
   else 
   {
      if (mesh1.m_velX == nullptr || mesh1.m_velY == nullptr || mesh1.m_velZ == nullptr)
      {
         meshVel1 = false;
      }

      if (mesh2.m_velX == nullptr || mesh2.m_velY == nullptr || mesh2.m_velZ == nullptr)
      {
         meshVel2 = false;
      }
   } // end if-check on dim for velocity registration

   if (!meshVel1 || !meshVel2)
   {
      if (mesh1.m_numCells > 0 && mesh2.m_numCells > 0)
      {
         // invalid registration of nodal velocities for non-null meshes
         dt = -1.0;
         return;
      }
      else
      {
         // at least one null mesh with allowable null velocities; don't modify dt
         return;
      } 
   }

   // if we are here we have registered velocities for non-null meshes
   // and can compute the timestep vote
   switch( m_contactMethod ) {
      case SINGLE_MORTAR :
         // no-op
         break;
      case ALIGNED_MORTAR :
         // no-op
         break;
      case MORTAR_WEIGHTS :
         // no-op
         break;
      case COMMON_PLANE : 
         if ( m_enforcementMethod == PENALTY )
         {
            parameters_t & parameters = parameters_t::getInstance();
            if (parameters.enable_timestep_vote)
            {
               this->computeCommonPlaneTimeStep( dt ); 
            }
         }
         break;
      default :
         break;
   } // end-switch
}
//------------------------------------------------------------------------------
void CouplingScheme::computeCommonPlaneTimeStep(real &dt)
{
   // note: the timestep vote is based on a velocity projection 
   // and does not account for the spring stiffness in a CFL-like 
   // timestep constraint. A constant penalty everywhere is not necessarily 
   // tuned to the underlying material that occurs with 'element_wise'
   // and may result in contact instabilities that this timestep vote 
   // does not yet address. Tuning the penalty to the underlying material 
   // stiffness implicitly scales the penalty stiffness to approximately 
   // correspond to a host-code timestep governed by an underlying 
   // element-wise CFL constraint. The timestep vote in this routine 
   // catches the case where too large of a timestep results in too 
   // much face-pair interpenetration, which may also lead to contact 
   // instabilities.
   
   MeshManager & meshManager = MeshManager::getInstance(); 
   MeshData & mesh1 = meshManager.GetMeshInstance( m_meshId1 );
   MeshData & mesh2 = meshManager.GetMeshInstance( m_meshId2 );

   // issue warning that this timestep vote does not address 
   // contact instabilities that may present themselves with the use 
   // of a constant penalty everywhere; then, return. If constant penalty 
   // is used then likely element thicknesses have not been registered.
   PenaltyEnforcementOptions& pen_enfrc_options = this->m_enforcementOptions.penalty_options;
   KinematicPenaltyCalculation kin_calc = pen_enfrc_options.kinematic_calculation;
   if ( kin_calc == KINEMATIC_CONSTANT )
   {
      // Tribol timestep vote only used with KINEMATIC_ELEMENT penalty
      // because element thicknesses are supplied
      return; 
   }

   parameters_t & parameters = parameters_t::getInstance();
   real proj_ratio = parameters.contact_pen_frac;
   ContactPlaneManager& cpMgr = ContactPlaneManager::getInstance();
   //int num_sides = 2; // always 2 sides in a single coupling scheme
   int dim = this->spatialDimension();
   int numNodesPerCell1 = mesh1.m_numNodesPerCell;
   int numNodesPerCell2 = mesh2.m_numNodesPerCell;

   // loop over each interface pair. Even if pair is not in contact, 
   // we still do a velocity projection for that proximate face-pair 
   // to see if interpenetration next cycle 'may' be too much
   IndexType numPairs = m_interfacePairs->getNumPairs();
   real dt_temp1 = dt;
   real dt_temp2 = dt;
   int cpID = 0; 
   bool max_gap_msg = false;
   bool neg_dt_gap_msg = false;
   bool neg_dt_vel_proj_msg = false;
   for (IndexType kp = 0; kp < numPairs; ++kp)
   {
      InterfacePair pair = m_interfacePairs->getInterfacePair(kp);

      // guard against the case where a pair does not have a contact plane; that is, 
      // the pair is not a contact candidate
      if (!pair.isContactCandidate)
      {
         continue;
      }
   
      real x1[dim * numNodesPerCell1];
      real v1[dim * numNodesPerCell1];
      mesh1.getFaceCoords( pair.pairIndex1, &x1[0] );
      mesh1.getFaceNodalVelocities( pair.pairIndex1, &v1[0] );

      real x2[dim * numNodesPerCell2];
      real v2[dim * numNodesPerCell2];
      mesh2.getFaceCoords( pair.pairIndex2, &x2[0] );
      mesh2.getFaceNodalVelocities( pair.pairIndex2, &v2[0] );

      /////////////////////////////////////////////////////////////
      // calculate face velocities at projected overlap centroid //
      /////////////////////////////////////////////////////////////
      real vel_f1[dim];
      real vel_f2[dim];
      initRealArray( &vel_f1[0], dim, 0. );
      initRealArray( &vel_f2[0], dim, 0. );

      // interpolate nodal velocity at overlap centroid as projected 
      // onto face 1
      double cXf1 = cpMgr.m_cXf1[cpID];
      double cYf1 = cpMgr.m_cYf1[cpID];
      double cZf1 = (dim == 3) ? cpMgr.m_cZf1[cpID] : 0.;
      GalerkinEval( &x1[0], cXf1, cYf1, cZf1,
                    LINEAR, PHYSICAL, dim, dim, 
                    &v1[0], &vel_f1[0] );

      // interpolate nodal velocity at overlap centroid as projected 
      // onto face 2
      double cXf2 = cpMgr.m_cXf2[cpID];
      double cYf2 = cpMgr.m_cYf2[cpID];
      double cZf2 = (dim == 3) ? cpMgr.m_cZf2[cpID] : 0.;
      GalerkinEval( &x2[0], cXf2, cYf2, cZf2,
                    LINEAR, PHYSICAL, dim, dim, 
                    &v2[0], &vel_f2[0] );

      ////////////////////////////////////////////////
      //                                            //
      // Compute Timestep Vote Based on a Few Cases //
      //                                            //
      ////////////////////////////////////////////////

      ///////////////////////////////////////////////
      // compute data common to all timestep votes //
      ///////////////////////////////////////////////

      // compute velocity projections:
      // compute the dot product between the face velocities 
      // at the overlap-centroid-to-face projected centroid and each
      // face's outward unit normal AND the overlap normal. The 
      // former is used to compute projections and the latter is 
      // used to indicate further contact using a velocity projection
      real v1_dot_n, v2_dot_n, v1_dot_n1, v2_dot_n2;
      real overlapNormal[dim];
      cpMgr.getContactPlaneNormal( cpID, dim, &overlapNormal[0] );

      // get face normals
      real fn1[dim], fn2[dim];
      mesh1.getFaceNormal( pair.pairIndex1, dim, &fn1[0] );
      mesh2.getFaceNormal( pair.pairIndex2, dim, &fn2[0] );

      // compute projections
      v1_dot_n  = dotProd( &vel_f1[0], &overlapNormal[0], dim );
      v2_dot_n  = dotProd( &vel_f2[0], &overlapNormal[0], dim );
      v1_dot_n1 = dotProd( &vel_f1[0], &fn1[0], dim );
      v2_dot_n2 = dotProd( &vel_f2[0], &fn2[0], dim );

      //std::cout << "face 1 normal: " << fn1[0] << ", " << fn1[1] << ", " << fn1[2] << std::endl;
      //std::cout << "face 2 normal: " << fn2[0] << ", " << fn2[1] << ", " << fn2[2] << std::endl;
      //std::cout << " " << std::endl;
      //std::cout << "face 1 vel: " << vel_f1[0] << ", " << vel_f1[1] << ", " << vel_f1[2] << std::endl;
      //std::cout << "face 2 vel: " << vel_f2[0] << ", " << vel_f2[1] << ", " << vel_f2[2] << std::endl;
      //std::cout << " " << std::endl;
      //std::cout << "First v1_dot_n1 calc: " << v1_dot_n1 << std::endl;
      //std::cout << "First v2_dot_n2 calc: " << v2_dot_n2 << std::endl;
      //std::cout << "First v1_dot_n: " << v1_dot_n << std::endl;
      //std::cout << "First v2_dot_n: " << v2_dot_n << std::endl;

      // add tiny amount to velocity-cp_normal projections to avoid
      // division by zero. Note that if these projections are close to 
      // zero, there may stationary interactions or tangential motion. 
      // In this case, any timestep estimate will be very large, and 
      // not control the simulation
      real tiny = 1.e-12;
      real tiny1 = (v1_dot_n >= 0.) ? tiny : -1.*tiny;
      real tiny2 = (v2_dot_n >= 0.) ? tiny : -1.*tiny;
      v1_dot_n  += tiny1;
      v2_dot_n  += tiny2;
      // add tiny amount to velocity-face_normal projections to avoid
      // division by zero
      tiny1 = (v1_dot_n1 >= 0.) ? tiny : -1.*tiny;
      tiny2 = (v2_dot_n2 >= 0.) ? tiny : -1.*tiny;
      v1_dot_n1 += tiny1;
      v2_dot_n2 += tiny2;

      //std::cout << "Second v1_dot_n1 calc: " << v1_dot_n1 << std::endl;
      //std::cout << "Second v2_dot_n2 calc: " << v2_dot_n2 << std::endl;
      //std::cout << "Second v1_dot_n: " << v1_dot_n << std::endl;
      //std::cout << "Second v2_dot_n: " << v2_dot_n << std::endl;

      // get volume element thicknesses associated with each 
      // face in this pair and find minimum
      real t1 = mesh1.m_elemData.m_thickness[pair.pairIndex1];
      real t2 = mesh2.m_elemData.m_thickness[pair.pairIndex2];

      // compute the gap vector (recall gap is x1-x2 by convention)
      real gapVec[dim];
      gapVec[0] = cpMgr.m_cXf1[cpID] - cpMgr.m_cXf2[cpID];
      gapVec[1] = cpMgr.m_cYf1[cpID] - cpMgr.m_cYf2[cpID];
      if (dim == 3)
      {
         gapVec[2] = cpMgr.m_cZf1[cpID] - cpMgr.m_cZf2[cpID];
      }

      // compute the dot product between gap vector and the outward 
      // unit face normals. Note: the amount of interpenetration is 
      // going to be compared to a length/thickness parameter that 
      // is computed in the direction of the outward unit normal, 
      // NOT the normal of the contact plane. This is despite the 
      // fact that the contact nodal forces are resisting contact 
      // in the direction of the overlap normal. 
      real gap_f1_n1 = dotProd( &gapVec[0], &fn1[0], dim );
      real gap_f2_n2 = dotProd( &gapVec[0], &fn2[0], dim );

      real dt1 = 1.e6;  // initialize as large number
      real dt2 = 1.e6;  // initialize as large number
      real alpha = 1.0; // multiplier on timestep estimate
      bool dt1_check1 = false;
      bool dt2_check1 = false;
      bool dt1_vel_check = false;
      bool dt2_vel_check = false;

      real max_delta1 = proj_ratio * t1;
      real max_delta2 = proj_ratio * t2;

      // Trigger for check 1 and 2:
      // check if there is further interpen or separation based on the 
      // velocity projection in the direction of the common-plane normal,
      // which is in the direction of face-2 normal.
      // The two cases are:
      // if v1*n < 0 there is interpen
      // if v2*n > 0 there is interpen 
      //
      // Note: we compare strictly to 0. here since a 'tiny' value was 
      // appropriately added to the velocity projections, which is akin 
      // to some tolerancing effect
      dt1_vel_check = (v1_dot_n < 0.) ? true : false; 
      dt2_vel_check = (v2_dot_n > 0.) ? true : false; 

      ////////////////////////////////////////////////////////////////////
      // 1. Current interpenetration gap exceeds max allowable interpen // 
      ////////////////////////////////////////////////////////////////////

      // check if pair is in contact per Common Plane method. Note: this check 
      // to see if the face-pair is in contact uses the gap computed on the 
      // contact plane, which is in the direction of the overlap normal
      if (cpMgr.m_inContact[cpID]) // gap < gap_tol
      {

         // compute the difference between the 'face-gaps' and the max allowable 
         // interpen as a function of element thickness. 
         real delta1 = max_delta1 - gap_f1_n1; // >0 not exceeding max allowable
         real delta2 = max_delta2 + gap_f2_n2; // >0 not exceeding max allowable

         if (delta1 < 0 || delta2 < 0)
         {
            max_gap_msg = true;
         }

         // if velocity projection indicates further interpenetration, and the gaps
         // EXCEED max allowable, then compute time step estimates to reduce overlap
         dt1_check1 = (dt1_vel_check) ? (delta1 < 0.) : false;
         dt2_check1 = (dt2_vel_check) ? (delta2 < 0.) : false;

         // compute dt for face 1 and 2 based on the velocity projection in the 
         // direction of that face's outward unit normal
         // Note, this calculation takes a fraction of the computed dt to reduce 
         // the amount of face-displacement in a given cycle.
         //
         // if dt[i]_check[i] is true, then delta[i] is < 0. per check above. Furthermore,
         // if the velocity projection indicates further interpenetration, the velocity 
         // projected onto that face's outward unit normal is always positive. Thus,
         // dt[i] should never be negative unless the face-normal is flipped based on 
         // vertex ordering.
         dt1 = (dt1_check1) ? -alpha * delta1 / v1_dot_n1 : dt1;
         dt2 = (dt2_check1) ? -alpha * delta2 / v2_dot_n2 : dt2;

         //std::cout << "dt1_check1, delta1 and v1_dot_n1: " << dt1_check1 << ", " << delta1 << ", " << v1_dot_n1 << std::endl;
         //std::cout << "dt2_check1, delta2 and v2_dot_n2: " << dt2_check1 << ", " << delta2 << ", " << v2_dot_n2 << std::endl;
         //std::cout << "dt1 and dt2: " << dt1 << ", " << dt2 << std::endl;

         // update dt_temp1 only for positive dt1 and/or dt2
         if (dt1 > 0.)
         {
            dt_temp1 = axom::utilities::min(dt_temp1, 
                       axom::utilities::min(dt1, 1.e6));
         }
         if (dt2 > 0.)
         {
            dt_temp1 = axom::utilities::min(dt_temp1, 
                       axom::utilities::min(1.e6, dt2));
         }

         if (dt1 < 0. || dt2 < 0.)
         {
            neg_dt_gap_msg = true;
         }

      } // end case 1

      ///////////////////////////////////////////////////////////
      // 2. Velocity projection exceeds interpen tolerance     // 
      //    Note: This is performed for all contact candidates //
      //          even if they are not 'in contact' per the    //
      //          common-plane method                          //
      ///////////////////////////////////////////////////////////

      {
         // compute delta between velocity projection of face-projected 
         // overlap centroid and the OTHER face's face-projected overlap 
         // centroid
         real proj_delta_x1 = cpMgr.m_cXf1[cpID] + dt * vel_f1[0] - cpMgr.m_cXf2[cpID];
         real proj_delta_y1 = cpMgr.m_cYf1[cpID] + dt * vel_f1[1] - cpMgr.m_cYf2[cpID];
         real proj_delta_z1 = 0.;

         real proj_delta_x2 = cpMgr.m_cXf2[cpID] + dt * vel_f2[0] - cpMgr.m_cXf1[cpID]; 
         real proj_delta_y2 = cpMgr.m_cYf2[cpID] + dt * vel_f2[1] - cpMgr.m_cYf1[cpID];
         real proj_delta_z2 = 0.;

         // compute the dot product between each face's delta and the OTHER 
         // face's outward unit normal. This is the magnitude of interpenetration 
         // of one face's projected overlap-centroid in the 'thickness-direction' 
         // of the other face (with whom in may be in contact currently, or in 
         // a velocity projected sense).
         real proj_delta_n_1 = proj_delta_x1 * fn2[0] + proj_delta_y1 * fn2[1];
         real proj_delta_n_2 = proj_delta_x2 * fn1[0] + proj_delta_y2 * fn1[1];

         if (dim == 3)
         {
            proj_delta_z1 = cpMgr.m_cZf1[cpID] + dt * vel_f1[2] - cpMgr.m_cZf2[cpID];
            proj_delta_z2 = cpMgr.m_cZf2[cpID] + dt * vel_f2[2] - cpMgr.m_cZf1[cpID];

            proj_delta_n_1 += proj_delta_z1 * fn2[2];
            proj_delta_n_2 += proj_delta_z2 * fn1[2];
         }

         // If proj_delta_n_i < 0, (i=1,2) there is interpen from the velocity projection. 
         // Check this interpen against the maximum allowable to determine if a velocity projection 
         // timestep estimate is still required.
         if (dt1_vel_check)
         {
            dt1_vel_check = (proj_delta_n_1 < 0.) ? ((std::abs(proj_delta_n_1) > max_delta1) ? true : false) : false;
         }
         
         if (dt2_vel_check)
         {
            dt2_vel_check = (proj_delta_n_2 < 0.) ? ((std::abs(proj_delta_n_2) > max_delta2) ? true : false) : false;
         }

         // if the 'case 1' check was not triggered for face 1 or 2, then
         // check the sign of the delta-projections to determine if interpen 
         // is occuring. If so, check against maximum allowable interpen. 
         // In both cases if delta_n_i (i=1,2) < 0 there is interpen
         //
         // Note, this check is predicated on (proj_delta_n_1 + max_delta1 > 0). If this is not true,
         // the dt[i]_vel_check would be false; 
         dt1 = (dt1_vel_check) ? -alpha * (proj_delta_n_1 + max_delta1) / v1_dot_n1 : dt1;
         dt2 = (dt2_vel_check) ? -alpha * (proj_delta_n_2 + max_delta2) / v2_dot_n2 : dt2; 

         //std::cout << "dt1_vel_check, (proj_delta_n_1+max_delta1), v1_dot_n1: " << dt1_vel_check << ", " << proj_delta_n_1+max_delta1 << ", " << v1_dot_n1 << std::endl;
         //std::cout << "dt2_vel_check, (proj_delta_n_2+max_delta2), v2_dot_n2: " << dt2_vel_check << ", " << proj_delta_n_2+max_delta2 << ", " << v2_dot_n2 << std::endl;
         //std::cout << "dt1 and dt2: " << dt1 << ", " << dt2 << std::endl;

         // update dt_temp2 only for positive dt1 and/or dt2
         if (dt1 > 0.)
         {
            dt_temp2 = axom::utilities::min(dt_temp2,
                       axom::utilities::min(dt1, 1.e6));
         }
         if (dt2 > 0.)
         {
            dt_temp2 = axom::utilities::min(dt_temp2,
                       axom::utilities::min(1.e6, dt2));
         }
         if (dt1 < 0. || dt2 < 0.)
         {
            neg_dt_vel_proj_msg = true;
         }

      } // end check 2

      ++cpID;
   } // end loop over interface pairs

   // print general messages once
   // Can we output this message on root? SRW
   SLIC_DEBUG_IF(max_gap_msg, "tribol::computeCommonPlaneTimeStep(): there are "  <<
                 "locations where mesh overlap may be too large. "                <<
                 "Cannot provide timestep vote. Reduce timestep and/or increase " << 
                 "penalty.");

   SLIC_DEBUG_IF(neg_dt_gap_msg, "tribol::computeCommonPlaneTimeStep():  "        <<
                 "one or more face-pairs have a negative timestep vote based on " << 
                 "maximum gap check." );

   SLIC_DEBUG_IF(neg_dt_vel_proj_msg, "tribol::computeCommonPlaneTimeStep(): "    <<
                 "one or more face-pairs have a negative timestep vote based on " << 
                 "velocity projection calculation." );                 

   dt = axom::utilities::min(dt_temp1, dt_temp2);
}

//------------------------------------------------------------------------------
void CouplingScheme::writeInterfaceOutput( const std::string& dir,
                                           const VisType v_type, 
                                           const integer cycle, 
                                           const real t )
{
   parameters_t & parameters = parameters_t::getInstance();
   int dim = this->spatialDimension();
   if ( parameters.vis_cycle_incr > 0 
     && !(cycle % parameters.vis_cycle_incr) )
   {
      switch( m_contactMethod ) {
         case SINGLE_MORTAR :
         case ALIGNED_MORTAR :
         case MORTAR_WEIGHTS :
         case COMMON_PLANE : 
            WriteContactPlaneMeshToVtk( dir, v_type, m_id, m_meshId1, m_meshId2, 
                                        dim, cycle, t ); 
            break;
         default :
            // Can this be called on root? SRW
            SLIC_INFO( "CouplingScheme::writeInterfaceOutput(): " <<
                       "output routine not yet written for interface method. " );
            break;
      } // end-switch
   } // end-if
   return;
}

//------------------------------------------------------------------------------
void CouplingScheme::updatePairReportingData( const FaceGeomError face_error )
{
   switch (face_error)
   {
      case NO_FACE_GEOM_ERROR:
      {
         // no-op
         break;
      } 
      case FACE_ORIENTATION:
      {
         ++this->m_pairReportingData.numBadOrientation;
         break;
      }
      case INVALID_FACE_INPUT:
      {
         ++this->m_pairReportingData.numBadFaceGeometry;
         break;
      }
      case DEGENERATE_OVERLAP:
      {
         ++this->m_pairReportingData.numBadOverlaps;
         break;
      }
      case FACE_VERTEX_INDEX_EXCEEDS_OVERLAP_VERTICES:
      {
         // no-op; this is a very specific, in-the-weeds computational geometry
         // debug print and does not indicate an issue with the host-code mesh
         break;
      }
      default: break;
   } // end switch
}
//------------------------------------------------------------------------------
void CouplingScheme::printPairReportingData()
{
   int numInterfacePairs = this->m_interfacePairs->getNumPairs();

   SLIC_DEBUG(this->m_numActivePairs*100./numInterfacePairs << "% of binned interface " <<
              "pairs are active contact candidates.");

   SLIC_DEBUG_IF(this->m_pairReportingData.numBadOrientation>0,
                 "Number of bad orientations is " << this->m_pairReportingData.numBadOrientation <<
                 " equaling " << this->m_pairReportingData.numBadOrientation*100./numInterfacePairs <<
                 "% of total number of binned interface pairs.");

   SLIC_DEBUG_IF(this->m_pairReportingData.numBadFaceGeometry>0,
                 "Number of bad face geometries is " << this->m_pairReportingData.numBadFaceGeometry <<
                 " equaling " << this->m_pairReportingData.numBadFaceGeometry*100./numInterfacePairs <<
                 "% of total number of binned interface pairs.");

   SLIC_DEBUG_IF(this->m_pairReportingData.numBadOverlaps>0,
                 "Number of bad contact overlaps is " << this->m_pairReportingData.numBadOverlaps <<
                 " equaling " << this->m_pairReportingData.numBadOverlaps*100./numInterfacePairs <<
                 "% of total number of binned interface pairs.");
}
//------------------------------------------------------------------------------

} /* namespace tribol */<|MERGE_RESOLUTION|>--- conflicted
+++ resolved
@@ -915,12 +915,8 @@
      FaceGeomError interact_err = CheckInterfacePair( pair, m_contactMethod, 
                                                       m_contactCase, interact );
 
-<<<<<<< HEAD
-     //std::cout << "FaceGeomError: " << static_cast<int>(interact_err) << std::endl;
-=======
      // Update pair reporting data for this coupling scheme
      this->updatePairReportingData( interact_err );
->>>>>>> 0f825ff1
 
      // TODO refine how these errors are handled. Here we skip over face-pairs with errors. That is, 
      // they are not registered for contact, but we don't error out.
