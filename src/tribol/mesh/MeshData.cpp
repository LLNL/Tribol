--- conflicted
+++ resolved
@@ -846,7 +846,6 @@
 } // end MeshData::sortSurfaceNodeIds()
 
 //------------------------------------------------------------------------------
-<<<<<<< HEAD
 int MeshData::checkMeshElementType()
 {
    if (this->m_elementType != LINEAR_EDGE &&
@@ -861,7 +860,6 @@
    return 0;
 }
 
-=======
 int MeshData::checkLagrangeMultiplierData()
 {
    int err = 0;
@@ -875,7 +873,6 @@
    } // end if-non-null mesh
    return err; 
 }
->>>>>>> c4fbda66
 //------------------------------------------------------------------------------
 int MeshData::checkPenaltyData( PenaltyEnforcementOptions& p_enfrc_options )
 {
