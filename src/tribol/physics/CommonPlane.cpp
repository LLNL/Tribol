--- conflicted
+++ resolved
@@ -166,11 +166,7 @@
    ContactPlaneManager& cpManager = ContactPlaneManager::getInstance();
    parameters_t& parameters = parameters_t::getInstance();
    integer const dim = parameters.dimension;
-<<<<<<< HEAD
-=======
-
    LoggingLevel logLevel = cs->getLoggingLevel(); 
->>>>>>> c4fbda66
 
    ////////////////////////////////
    // Grab pointers to mesh data //
