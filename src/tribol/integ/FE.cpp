// Copyright (c) 2017-2023, Lawrence Livermore National Security, LLC and
// other Tribol Project Developers. See the top-level LICENSE file for details.
//
// SPDX-License-Identifier: (MIT)

#include "tribol/utils/Math.hpp"
#include "tribol/integ/FE.hpp"
#include "tribol/geom/GeomUtilities.hpp"

#include "axom/slic.hpp" 

#include <algorithm>
#include <cmath>

namespace tribol
{

//------------------------------------------------------------------------------
int GetNumElemNodes( InterfaceElementType elem_type )
{
   int numNodes = 0;
   switch (elem_type)
   {
      case LINEAR_EDGE:
      {
         numNodes = 2;
         break;
      }
      case LINEAR_TRIANGLE:
      {
         numNodes = 3;
         break;
      }
      case LINEAR_QUAD:
      {
         numNodes = 4;
         break;
      }
      case LINEAR_TET:
      {
         numNodes = 4;
         break;
      }
      case LINEAR_HEX:
      {
         numNodes = 8;
         break;
      }
      default : 
         SLIC_ERROR("GetNumElemNodes(): elem_type not supported.");
         break;
   } 
   return numNodes;
}

//------------------------------------------------------------------------------
void GalerkinEval( const real* const RESTRICT x, 
                   const real pX, const real pY, const real pZ, 
                   InterfaceElementType elem_type, BasisEvalType basis_type, 
                   int galerkinDim, real* nodeVals, real* galerkinVal )
{
   SLIC_ERROR_IF(x==nullptr, "GalerkinEval(): input pointer, x, is NULL.");
   SLIC_ERROR_IF(nodeVals==nullptr, "GalerkinEval(): input pointer, nodeVals, is NULL.");
   SLIC_ERROR_IF(galerkinVal==nullptr, "GalerkinEval(): input/output pointer, galerkinVal, is NULL.");
   SLIC_ERROR_IF(galerkinDim<1, "GalerkinEval(): scalar approximations not yet supported." );

   int numNodes = GetNumElemNodes( elem_type );
   switch (basis_type)
   {
      case PHYSICAL :
         for (int nd=0; nd<numNodes; ++nd)
         {
            real phi = 0.;
            EvalBasis( x, pX, pY, pZ, elem_type, basis_type, nd, phi );
            for (int i=0; i<galerkinDim; ++i)
            {
               galerkinVal[i] += nodeVals[i+nd*galerkinDim] * phi;
            } 
         }
         break;
      default :
         SLIC_ERROR( "GalerkinEval(): basis_type = PARENT not yet supported." );
   }
}

//------------------------------------------------------------------------------
void EvalBasis( const real* const RESTRICT x, 
                const real pX, const real pY, const real pZ, 
                const InterfaceElementType elem_type, 
                const BasisEvalType basis_type, 
                const int vertexId, real& phi )
{
   int numPoints = GetNumElemNodes(elem_type);
   int dim;
   switch (elem_type)
   {
      case LINEAR_EDGE:
      {
         if (basis_type == PHYSICAL)
         {
            SegmentBasis( x, pX, pY, numPoints, vertexId, phi );
         }
         else
         {
            SLIC_ERROR("EvalBasis(): parent space basis functions for 1D segment not " << 
                       "implemented.");
         }
         break;
      } 
      case LINEAR_TRIANGLE:
      {
         if (basis_type == PHYSICAL)
         { 
            WachspressBasis( x, pX, pY, pZ, numPoints, vertexId, phi );
         } 
         else
         {
            dim = 3;
            real xi[2] = {0., 0.};
            // TODO implement InvIso for triangles
            InvIso( dim, x, pX, pY, pZ, numPoints, xi );
            LinIsoTriShapeFunc( xi[0], xi[1], vertexId, phi );
         }
         break;
      } 
      case LINEAR_QUAD:
      {
         dim = 3;
         if (basis_type == PHYSICAL)
         { 
            WachspressBasis( x, pX, pY, pZ, numPoints, vertexId, phi );
         } 
         else
         {
            real xi[2] = {0., 0.};
            InvIso( dim, x, pX, pY, pZ, numPoints, xi );
            LinIsoQuadShapeFunc( xi[0], xi[1], vertexId, phi );
         }
         break;
      } 
      default:
      {
         SLIC_ERROR("EvalBasis(): basis functions for input element type " << 
                    "not supported.");
      }
   } // end switch
   return;
}

//------------------------------------------------------------------------------
void EvalBasis( const real xi, const real eta, const InterfaceElementType elem_type,
                const int vertexId, real& phi )
{
   switch (elem_type)
   {
<<<<<<< HEAD
      case LINEAR_EDGE:
      {
         SLIC_ERROR("EvalBasis(): parent space basis function for 1D segment " << 
                    "not implemented.");
         break;
      }
      case LINEAR_TRIANGLE:
      {
         LinIsoTriShapeFunc( xi, eta, vertexId, phi );
         break;
      } 
      case LINEAR_QUAD:
      {
         LinIsoQuadShapeFunc( xi, eta, vertexId, phi );
         break;
      } 
      default:
      {
         SLIC_ERROR("EvalBasis(): basis functions for input element type " << 
                    "not supported.");
      }
   } // end switch
=======
      SLIC_ERROR("EvalBasis: invalid numPoints argument.");
   }
>>>>>>> c4fbda66
   return;
}

//------------------------------------------------------------------------------
void SegmentBasis( const real* const RESTRICT x, 
                   const real pX, const real pY,
                   const int numPoints, const int vertexId, 
                   real& phi )
{
   SLIC_ERROR_IF(numPoints != 2, "SegmentBasis: numPoints is " << numPoints <<
                 " but should be 2.");

   // note, vertexId is the index, 0 or 1.
   SLIC_ERROR_IF(vertexId > numPoints-1, "SegmentBasis: vertexId is " << vertexId << 
                 " but should be 0 or 1.");

   // compute length of segment
   real vx = x[numPoints*1] - x[numPoints*0];
   real vy = x[numPoints*1+1] - x[numPoints*0+1];
   real lambda = magnitude( vx, vy );

   // compute the magnitude of the vector <pX,pY> - <x[vertexId],y[vertexId]>
   real wx = pX - x[ numPoints*vertexId ];
   real wy = pY - x[ numPoints*vertexId+1 ];

   real magW = magnitude( wx, wy );

   phi = 1.0 / lambda * (lambda - magW); // this calculation is inverted, (phi_a is actually phi_b and vice versa)

   // TODO verify this code as a bugfix to fix flipping of nodes a and b
   // when evaluating basis. Suppress error for now.
   //if (std::abs(lambda-magW)/lambda < 1.E-2)
   //{
   //   phi=1.;
   //}
   //else if (magW<1.e-5)
   //{
   //   phi=0.;
   //}
   //else
   //{
   //   //phi = 1.0 / lambda * (lambda - magW); // this calculation is inverted, (phi_a is actually phi_b and vice versa)
   //                                           // this will shift nodal contributions over one node
   //   phi = 1.0 / lambda * magW;
   //}

   //if (phi > 1.0 || phi < 0.0)
   //{
   //   SLIC_INFO("(x0,y0) and (x1,y1): " << "(" << x[0] << ", " << x[1] << "), " << "(" << x[2] << ", " << x[3] << ").");
   //   SLIC_INFO("(px,py): " << "(" << pX << ", " << pY << ")");
   //}
   //SLIC_ERROR_IF(phi > 1.0 || phi < 0.0, "SegmentBasis: phi is " << phi << " not between 0. and 1." );

   return;
}

//------------------------------------------------------------------------------
void WachspressBasis( const real* const RESTRICT x, 
                      const real pX, const real pY, const real pZ, 
                      const int numPoints, const int vertexId, real& phi )
{
   SLIC_ERROR_IF(numPoints<3, "WachspressBasis: numPoints < 3.");

   // first compute the areas of all the triangles formed by the i-1,i,i+1 vertices.
   // These consist of all the numerators in the Wachspress formulation
   real triVertArea[ numPoints ];
   for (int i=0; i<numPoints; ++i)
   {
      // determine the i-1, i, i+1 vertices
      int vId = i; 
      int vIdMinus = (vId == 0) ? (numPoints-1) : (vId-1);
      int vIdPlus = (vId == (numPoints-1)) ? 0 : (vId+1);

      // construct segment between i-1,i and i-1,i+1
      real vx = x[ 3*vId ]   - x[ 3*vIdMinus ];
      real vy = x[ 3*vId+1 ] - x[ 3*vIdMinus+1 ];
      real vz = x[ 3*vId+2 ] - x[ 3*vIdMinus+2 ];

      real wx = x[ 3*vIdPlus ] -   x[ 3*vIdMinus ];
      real wy = x[ 3*vIdPlus+1 ] - x[ 3*vIdMinus+1 ];
      real wz = x[ 3*vIdPlus+2 ] - x[ 3*vIdMinus+2 ];

      // take the cross product between v and w to get the normal, and then obtain the 
      // area from the normal's magnitude
      real nX = (vy * wz) - (vz * wy);
      real nY = (vz * wx) - (vx * wz);
      real nZ = (vx * wy) - (vy * wx);
  
      triVertArea[i] = 0.5 * magnitude( nX, nY, nZ );

   }

   // second, compute the areas of all triangles formed using edge segment vertices
   // and the specified interior point (pX,pY,pZ)
   real triPointArea[ numPoints ];
   for (int i=0; i<numPoints; ++i)
   {
      // determine the i,i+1 edge segment 
      int vId = i;
      int vIdPlus = (vId == (numPoints-1)) ? 0 : (vId+1);

      // construct segments between i+1,i and p,i 
      real vx = x[ 3*vIdPlus ]   - x[ 3*vId ];
      real vy = x[ 3*vIdPlus+1 ] - x[ 3*vId+1 ];
      real vz = x[ 3*vIdPlus+2 ] - x[ 3*vId+2 ];

      real wx = pX - x[ 3*vId ];
      real wy = pY - x[ 3*vId+1 ];
      real wz = pZ - x[ 3*vId+2 ];

      // take the cross product between v and w to get the normal, and then obtain the 
      // area from the normal's magnitude
      real nX = (vy * wz) - (vz * wy);
      real nY = (vz * wx) - (vx * wz);
      real nZ = (vx * wy) - (vy * wx);
  
      triPointArea[i] = 0.5 * magnitude( nX, nY, nZ );

   }

   // third, compute all of the weights per Wachspress formulation
   real weight[ numPoints ];
   real myWeight;
   real weightSum = 0.;
   for (int i=0; i<numPoints; ++i)
   {
      int vId = i; 
      int vIdMinus = (vId == 0) ? (numPoints-1) : (vId-1);

      weight[vId] = triVertArea[vId] / (triPointArea[vIdMinus] * triPointArea[vId]);

      weightSum += weight[vId];

      if (i == vertexId) 
      {
         myWeight = weight[vId];
      }
      
   }

   phi = myWeight / weightSum;

   if (phi <= 0. || phi > 1.)
   {
      SLIC_ERROR("Wachspress Basis: phi is not between 0 and 1.");
   }

   return;
}

//------------------------------------------------------------------------------
void InvIso( const real  x[3], 
             const real* xA,
             const real* yA,
             const real* zA,
             const int numNodes,
             real  xi[2] )
{

<<<<<<< HEAD
   // TODO generalize for linear triangles and linear quads? SRW
   if (numNodes != 4)
   {
      TRIBOL_ERROR("InvIso: routine only for 4 node quads.");
   }
=======
   SLIC_ERROR_IF(numNodes!=4, "InvIso: routine only for 4 node quads.");
>>>>>>> c4fbda66

   bool convrg = false;
   int kmax = 15;
   real xtol = 1.E-12;

   real x_sol[2] = {0., 0.};

   // derivatives of the Jacobian wrt (xi,eta)
   real djde_11   = 0.;
   real djde_x_12 = 0.25 * (xA[0] - xA[1] + xA[2] - xA[3]);
   real djde_y_12 = 0.25 * (yA[0] - yA[1] + yA[2] - yA[3]);
   real djde_z_12 = 0.25 * (zA[0] - zA[1] + zA[2] - zA[3]);
   real djde_22   = 0.;

   // loop over newton iterations
   for (int k = 0; k < kmax; ++k)
   {
      // evaluate Jacobian
      real j_x_1 = 0.25 * (xA[0] * (1. + x_sol[1]) - xA[1] * 
                   (1. + x_sol[1]) - xA[2] * (1. - x_sol[1]) + 
                   xA[3] * (1. - x_sol[1]));

      real j_y_1 = 0.25 * (yA[0] * (1. + x_sol[1]) - yA[1] * 
                   (1. + x_sol[1]) - yA[2] * (1. - x_sol[1]) + 
                   yA[3] * (1. - x_sol[1]));

      real j_z_1 = 0.25 * (zA[0] * (1. + x_sol[1]) - zA[1] * 
                   (1. + x_sol[1]) - zA[2] * (1. - x_sol[1]) + 
                   zA[3] * (1. - x_sol[1]));

      real j_x_2 = 0.25 * (xA[0] * (1. + x_sol[0]) + xA[1] * 
                   (1. - x_sol[0]) - xA[2] * (1. - x_sol[0]) - 
                   xA[3] * (1. + x_sol[0]));

      real j_y_2 = 0.25 * (yA[0] * (1. + x_sol[0]) + yA[1] * 
                   (1. - x_sol[0]) - yA[2] * (1. - x_sol[0]) - 
                   yA[3] * (1. + x_sol[0]));

      real j_z_2 = 0.25 * (zA[0] * (1. + x_sol[0]) + zA[1] * 
                   (1. - x_sol[0]) - zA[2] * (1. - x_sol[0]) - 
                   zA[3] * (1. + x_sol[0]));

      // evaluate the residual
      real f_x = x[0] - 0.25 * ((1. + x_sol[0]) * (1. + x_sol[1]) * xA[0]
                 + (1. - x_sol[0]) * (1. + x_sol[1]) * xA[1]
                 + (1. - x_sol[0]) * (1. - x_sol[1]) * xA[2]
                 + (1. + x_sol[0]) * (1. - x_sol[1]) * xA[3]);

      real f_y = x[1] - 0.25 * ((1. + x_sol[0]) * (1. + x_sol[1]) * yA[0]
                 + (1. - x_sol[0]) * (1. + x_sol[1]) * yA[1]
                 + (1. - x_sol[0]) * (1. - x_sol[1]) * yA[2]
                 + (1. + x_sol[0]) * (1. - x_sol[1]) * yA[3]);

      real f_z = x[2] - 0.25 * ((1. + x_sol[0]) * (1. + x_sol[1]) * zA[0]
                 + (1. - x_sol[0]) * (1. + x_sol[1]) * zA[1]
                 + (1. - x_sol[0]) * (1. - x_sol[1]) * zA[2]
                 + (1. + x_sol[0]) * (1. - x_sol[1]) * zA[3]);

      // compute J' * J
      real JTJ_11 = j_x_1 * j_x_1 + j_y_1 * j_y_1 + j_z_1 * j_z_1;
      real JTJ_12 = j_x_1 * j_x_2 + j_y_1 * j_y_2 + j_z_1 * j_z_2;
      //real JTJ_21 = JTJ_12;
      real JTJ_22 = j_x_2 * j_x_2 + j_y_2 * j_y_2 + j_z_2 * j_z_2;;

      // compute J' * F
      real JTF_1 = j_x_1 * f_x + j_y_1 * f_y + j_z_1 * f_z;
      real JTF_2 = j_x_2 * f_x + j_y_2 * f_y + j_z_2 * f_z;

      // for first few steps don't do exact Newton.
      real cm_11 = JTJ_11; //- (djde_11 * f_x + djde_11 * f_y + djde_11 * f_z);
      real cm_12 = JTJ_12; //- (djde_x_12 * f_x + djde_y_12 * f_y + djde_z_12 * f_z);
      real cm_21 = cm_12;
      real cm_22 = JTJ_22; //- (djde_22 * f_x + djde_22 * f_y + djde_22 * f_z);

      // do exact Newton for steps beyond first few
      if (k > 2)  // set to 2 per mortar method testing 
      {
       cm_11 += - (djde_11 * f_x + djde_11 * f_y + djde_11 * f_z);
       cm_12 += - (djde_x_12 * f_x + djde_y_12 * f_y + djde_z_12 * f_z);
       cm_21 = cm_12;
       cm_22 += - (djde_22 * f_x + djde_22 * f_y + djde_22 * f_z);
      }

      real detI = 1. / (cm_11 * cm_22 - cm_12 * cm_21);

      real cmi_11 = cm_22 * detI;
      real cmi_22 = cm_11 * detI;
      real cmi_12 = -cm_12 * detI;
      real cmi_21 = -cm_21 * detI;

      real dxi_1 = cmi_11 * JTF_1 + cmi_12 * JTF_2;
      real dxi_2 = cmi_21 * JTF_1 + cmi_22 * JTF_2;

      x_sol[0] += dxi_1;
      x_sol[1] += dxi_2;

      real abs_dxi_1 = std::abs(dxi_1);
      real abs_dxi_2 = std::abs(dxi_2);

      if (abs_dxi_1 <= xtol && abs_dxi_2 <= xtol)
      {
         convrg = true;
         xi[0] = x_sol[0];
         xi[1] = x_sol[1];

//       check to make sure point is inside isoparametric quad
         bool in_quad = true;
         if(std::abs(xi[0]) > 1. || std::abs(xi[0]) > 1.) 
         {
           if(std::abs(xi[0]) > 1.+100*xtol || std::abs(xi[0]) > 1.+100*xtol) // should have some tolerance dependent conv tol?
           {
              in_quad = false;
           }
           else 
           {
           xi[0] = std::min(xi[0],1.);
           xi[1] = std::min(xi[1],1.);
           xi[0] = std::max(xi[0],-1.);
           xi[1] = std::max(xi[1],-1.);
           }
         }

         SLIC_ERROR_IF(!in_quad, "InvIso(): (xi,eta) coordinate does not lie " << 
                       "inside isoparametric quad.");

         return; 
      }

   }

   SLIC_ERROR_IF(!convrg, "InvIso: Newtons method did not converge.");

   return;
}

//------------------------------------------------------------------------------
void InvIso( const int dim, const real* const RESTRICT x,
             const real pX, const real pY, const real pZ, 
             const int numNodes, real xi[2] )

{
   real px[3] = {pX, pY, pZ};
   // copy nodeal coordinates from stacked array. If we don't want to perform 
   // this copy we have rewrite the main InvIso() routine
   real x_a[numNodes];
   real y_a[numNodes];
   real z_a[numNodes];
   for (int i=0; i<numNodes; ++i)
   {
      x_a[i] = x[dim*i];
      y_a[i] = x[dim*i+1];
      if (dim == 3)
      {
         z_a[i] = x[dim*i+2];
      }
   }
   InvIso( px, x_a, y_a, z_a, numNodes, xi );
}
//------------------------------------------------------------------------------
void FwdMapLinQuad( const real xi[2],
                    real xa[4],
                    real ya[4],
                    real za[4],
                    real x[3] )
{
   // initialize output array
   initRealArray( &x[0], 3, 0. );

   // obtain shape function evaluations at (xi,eta)
   real phi[4] = { 0., 0., 0., 0. };
   LinIsoQuadShapeFunc( xi[0], xi[1], 0, phi[0] );
   LinIsoQuadShapeFunc( xi[0], xi[1], 1, phi[1] );
   LinIsoQuadShapeFunc( xi[0], xi[1], 2, phi[2] );
   LinIsoQuadShapeFunc( xi[0], xi[1], 3, phi[3] );

   for (int j=0; j<4; ++j)
   {
      x[0] += xa[j] * phi[j];
      x[1] += ya[j] * phi[j];
      x[2] += za[j] * phi[j];
   }
   return;
}

//------------------------------------------------------------------------------
void FwdMapLinTri( const real xi[2],
                   real xa[3],
                   real ya[3],
                   real za[3],
                   real x[3] )
{
   // initialize output array
   initRealArray( &x[0], 3, 0. );

   // obtain shape function evaluations at (xi,eta)
   real phi[3] = { 0., 0., 0. };
   LinIsoTriShapeFunc( xi[0], xi[1], 0, phi[0] );
   LinIsoTriShapeFunc( xi[0], xi[1], 1, phi[1] );
   LinIsoTriShapeFunc( xi[0], xi[1], 2, phi[2] );

   for (int j=0; j<3; ++j)
   {
      x[0] += xa[j] * phi[j];
      x[1] += ya[j] * phi[j];
      x[2] += za[j] * phi[j];
   }
   return;
}

//------------------------------------------------------------------------------
void LinIsoTriShapeFunc( const real xi, 
                         const real eta,
                         const int a,
                         real& phi )
{
   switch (a)
   {
      case 0:
         phi = 1 - xi - eta;
         break;
      case 1:
         phi = xi;
         break;
      case 2:
         phi = eta;
         break;
      default:
         SLIC_ERROR("LinIsoTriShapeFunc: node id is not between 0 and 2.");
         break;
   }

   return;
}

//------------------------------------------------------------------------------
void LinIsoQuadShapeFunc( const real xi, 
                          const real eta,
                          const int a,
                          real& phi )
{
   real xi_node, eta_node;
   switch (a)
   {
      case 0:
         xi_node  = 1.;
         eta_node = 1.;
         break;
      case 1:
         xi_node  = -1.;
         eta_node = 1.;
         break;
      case 2:
         xi_node  = -1.;
         eta_node = -1.;
         break;
      case 3:
         xi_node  = 1.;
         eta_node = -1.;
         break;
      default:
         SLIC_ERROR("LinIsoQuadShapeFunc: node id is not between 0 and 3.");
         return;
   }

   phi = 0.25 * (1. + xi_node * xi) * ( 1. + eta_node * eta);

   SLIC_ERROR_IF(phi > 1.0 || phi < 0.0, "LinIsoQuadShapeFunc: phi is " << phi << " not between 0. and 1." );

   return;
}

//------------------------------------------------------------------------------
void DetJQuad( const real xi,
               const real eta,
               const real* x,
               const int dim,
               real& detJ )
{
   
   real J[4] = { 0., 0., 0., 0. }; // column major ordering

   // loop over nodes
   for (int a=0; a<4; ++a)
   {
      // determine (xi,eta) coord of node a
      real xi_node, eta_node;
      switch (a)
      {
         case 0:
            xi_node  = 1.;
            eta_node = 1.;
            break;
         case 1:
            xi_node  = -1.;
            eta_node = 1.;
            break;
         case 2:
            xi_node  = -1.;
            eta_node = -1.;
            break;
         case 3:
            xi_node  = 1.;
            eta_node = -1.;
            break;
      }
   
      // loop over 2D coords
      for (int j=0; j<2; ++j)
      {
         J[0+j] += 0.25 * x[dim*a+j] * xi_node * (1. + eta_node * eta);
         J[2+j] += 0.25 * x[dim*a+j] * eta_node * (1. + xi_node * xi); 
      }
   }

   detJ = J[0] * J[3] - J[2] * J[1];

   // this is a hack, but I can't guarantee the correct orientation of the 
   // overlap vertices with respect to some global notion of up. This 
   // calculation will calculate the correct absolute value.
   detJ = (detJ <= 0) ? -detJ : detJ;

   return;
}

//------------------------------------------------------------------------------

} // end of namespace "tribol"<|MERGE_RESOLUTION|>--- conflicted
+++ resolved
@@ -153,7 +153,6 @@
 {
    switch (elem_type)
    {
-<<<<<<< HEAD
       case LINEAR_EDGE:
       {
          SLIC_ERROR("EvalBasis(): parent space basis function for 1D segment " << 
@@ -176,10 +175,6 @@
                     "not supported.");
       }
    } // end switch
-=======
-      SLIC_ERROR("EvalBasis: invalid numPoints argument.");
-   }
->>>>>>> c4fbda66
    return;
 }
 
@@ -339,15 +334,8 @@
              real  xi[2] )
 {
 
-<<<<<<< HEAD
    // TODO generalize for linear triangles and linear quads? SRW
-   if (numNodes != 4)
-   {
-      TRIBOL_ERROR("InvIso: routine only for 4 node quads.");
-   }
-=======
    SLIC_ERROR_IF(numNodes!=4, "InvIso: routine only for 4 node quads.");
->>>>>>> c4fbda66
 
    bool convrg = false;
    int kmax = 15;
